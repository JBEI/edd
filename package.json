{
  "name": "edd-django",
  "version": "2.3.0",
  "description": "Nodejs code associated with the Django port of EDD.",
  "main": "index.js",
  "dependencies": {
    "grunt": "^1.0.1"
  },
  "devDependencies": {
    "generator-karma": "^2.0.0",
    "grunt-contrib-clean": "^1.0.0",
    "grunt-contrib-copy": "^1.0.0",
    "grunt-contrib-jshint": "^1.0.0",
    "grunt-contrib-uglify": "^1.0.1",
    "grunt-contrib-watch": "^1.0.0",
    "grunt-exec": "^0.4.6",
    "grunt-insert-timestamp": "^0.1.0",
<<<<<<< HEAD
    "grunt-karma": "^2.0.0",
    "grunt-typescript": "^0.8.0",
    "jasmine": "^2.4.1",
    "jasmine-core": "^2.4.1",
    "karma": "^1.1.1",
    "karma-jasmine": "^1.0.2",
    "karma-phantomjs-launcher": "^1.0.1",
    "md5-file": "^3.1.1",
    "phantomcss": "^1.1.3",
    "phantomjs": "^2.1.7",
    "phantomjs-prebuilt": "^2.1.7"
=======
    "grunt-ts": "^6.0.0-beta.3",
    "typescript": "^1.8.0"
>>>>>>> aa0ac5af
  },
  "scripts": {
    "test": "echo \"Error: no test specified\" && exit 1"
  },
  "repository": {
    "type": "git",
    "url": "ssh://git@repo.jbei.org:7999/edd/edd-django.git"
  },
  "author": "WCMorrell",
  "license": "UNLICENSED"
}<|MERGE_RESOLUTION|>--- conflicted
+++ resolved
@@ -15,7 +15,6 @@
     "grunt-contrib-watch": "^1.0.0",
     "grunt-exec": "^0.4.6",
     "grunt-insert-timestamp": "^0.1.0",
-<<<<<<< HEAD
     "grunt-karma": "^2.0.0",
     "grunt-typescript": "^0.8.0",
     "jasmine": "^2.4.1",
@@ -27,10 +26,8 @@
     "phantomcss": "^1.1.3",
     "phantomjs": "^2.1.7",
     "phantomjs-prebuilt": "^2.1.7"
-=======
     "grunt-ts": "^6.0.0-beta.3",
     "typescript": "^1.8.0"
->>>>>>> aa0ac5af
   },
   "scripts": {
     "test": "echo \"Error: no test specified\" && exit 1"
