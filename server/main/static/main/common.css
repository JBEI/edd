--- conflicted
+++ resolved
@@ -1429,13 +1429,10 @@
     top: 0;
     transition: 0.1s ease-in;
 }
-<<<<<<< HEAD
 .dropdown-menu a,
 a.dropdown-toggle {
     text-decoration: none;
-=======
-
+}
 h1.edd-nav-title {
     padding: 0.2em;
->>>>>>> 85d03836
 }