# coding: utf-8
from __future__ import unicode_literals

import operator
import re

from django.conf import settings
from django.db.models import Q
from django.http import JsonResponse
from django.contrib.auth.models import Group
from functools import reduce

from jbei.rest.auth import HmacAuth
from jbei.ice.rest.ice import IceApi
from . import models as edd_models, solr


def search_compartment(request):
    """ Autocomplete for measurement compartments; e.g. intracellular """
    # this list is short, always just return the entire thing instead of searching
    return JsonResponse({
        'rows': [
            {'id': c[0], 'name': c[1]}
            for c in edd_models.Measurement.Compartment.CHOICE
        ],
    })


def search_generic(request, model_name, module=edd_models):
    """ A generic model search function; runs a regex search on all text-like fields on a model,
        limited to 20 items. Defaults to loading model from the EDD model module, pass in a
        module kwarg to specify a different module. """
    Model = getattr(module, model_name)
    ifields = [
        f.get_attname()
        for f in Model._meta.get_fields()
        if hasattr(f, 'get_attname') and f.get_internal_type() in ['TextField', 'CharField']
    ]
    term = request.GET.get('term', '')
    re_term = re.escape(term)
    term_filters = [Q(**{'%s__iregex' % f: re_term}) for f in ifields]
    found = Model.objects.filter(reduce(operator.or_, term_filters, Q()))[:20]
    return JsonResponse({
        'rows': [item.to_json() for item in found],
    })


def search_group(request):
    """ Autocomplete for Groups of users. """
    term = request.GET.get('term', '')
    re_term = re.escape(term)
    found = Group.objects.filter(name__iregex=re_term).order_by('name').values('id', 'name')[:20]
    return JsonResponse({
        'rows': [item.to_json() for item in found],
    })


def search_metaboliteish(request):
    """ Autocomplete for "metaboliteish" values; metabolites and general measurements. """
    core = solr.MetaboliteSearch()
    term = request.GET.get('term', '')
<<<<<<< HEAD
    re_term = re.escape(term)
    groups = (
        edd_models.MeasurementType.Group.GENERIC,
        edd_models.MeasurementType.Group.METABOLITE,
    )
    found = edd_models.MeasurementType.objects.filter(
        Q(type_group__in=groups), Q(type_name__iregex=re_term) | Q(short_name__iregex=re_term)
    )[:20]
=======
    found = core.query(query=term)
>>>>>>> c1bda408
    return JsonResponse({
        'rows': found.get('response', {}).get('docs', []),
    })


AUTOCOMPLETE_METADATA_LOOKUP = {
    'Assay': Q(for_context=edd_models.MetadataType.ASSAY),
    'AssayLine': Q(for_context__in=[edd_models.MetadataType.ASSAY, edd_models.MetadataType.LINE]),
    'Line': Q(for_context=edd_models.MetadataType.LINE),
    'Study': Q(for_context=edd_models.MetadataType.STUDY),
}


def search_metadata(request, context):
    """ Autocomplete search on metadata in a context; supported contexts are: 'Assay', 'AssayLine',
        'Line', and 'Study'. """
    term = request.GET.get('term', '')
    re_term = re.escape(term)
    filters = [
        Q(type_name__iregex=re_term),
        Q(group__group_name__iregex=re_term),
        AUTOCOMPLETE_METADATA_LOOKUP.get(context, Q()),
    ]
    found = edd_models.MetadataType.objects.filter(reduce(operator.or_, filters, Q()))[:20]
    return JsonResponse({
        'rows': [item.to_json() for item in found],
    })


def search_sbml_exchange(request):
    """ Autocomplete search within an SBMLTemplate's Reactions/Exchanges """
    term = request.GET.get('term', '')
    re_term = re.escape(term)
    template = request.GET.get('template', None)
    found = edd_models.MetaboliteExchange.objects.filter(
        Q(sbml_template_id=template),
        Q(reactant_name__iregex=re_term) | Q(exchange_name__iregex=re_term)
    ).order_by('exchange_name', 'reactant_name')[:20]
    return JsonResponse({
        'rows': [{
            'id': item.pk,
            'exchange': item.exchange_name,
            'reactant': item.reactant_name,
        } for item in found],
    })


def search_sbml_species(request):
    """ Autocomplete search within an SBMLTemplate's Species """
    term = request.GET.get('term', '')
    re_term = re.escape(term)
    template = request.GET.get('template', None)
    found = edd_models.MetaboliteSpecies.objects.filter(
        sbml_template_id=template, species__iregex=re_term,
    ).order_by('species')[:20]
    return JsonResponse({
        'rows': [{
            'id': item.pk,
            'name': item.species,
        } for item in found],
    })


def search_strain(request):
    """ Autocomplete delegates to ICE search API. """
    auth = HmacAuth(key_id=settings.ICE_KEY_ID, username=request.user.email)
    ice = IceApi(auth=auth)
    term = request.GET.get('term', '')
    found = ice.search_entries(term, suppress_errors=True)
    results = []
    if found is not None:  # None == there were errors searching
        results = [match.entry.to_json_dict() for match in found.results]
    return JsonResponse({
        'rows': results,
    })


def search_study_writable(request):
    """ Autocomplete searches for any Studies writable by the currently logged in user. """
    term = request.GET.get('term', '')
    re_term = re.escape(term)
    perm = edd_models.StudyPermission.WRITE
    found = edd_models.Study.objects.distinct().filter(
        Q(name__iregex=re_term) | Q(description__iregex=re_term),
        edd_models.Study.user_permission_q(request.user, perm),
    )[:20]
    return JsonResponse({
        'rows': [item.to_json() for item in found],
    })


def search_user(request):
    """ Autocomplete delegates searches to the Solr index of users. """
    core = solr.UserSearch()
    term = request.GET.get('term', '')
    found = core.query(query=term, options={'edismax': True})
    return JsonResponse({
        'rows': found.get('response', {}).get('docs', []),
    })<|MERGE_RESOLUTION|>--- conflicted
+++ resolved
@@ -59,18 +59,7 @@
     """ Autocomplete for "metaboliteish" values; metabolites and general measurements. """
     core = solr.MetaboliteSearch()
     term = request.GET.get('term', '')
-<<<<<<< HEAD
-    re_term = re.escape(term)
-    groups = (
-        edd_models.MeasurementType.Group.GENERIC,
-        edd_models.MeasurementType.Group.METABOLITE,
-    )
-    found = edd_models.MeasurementType.objects.filter(
-        Q(type_group__in=groups), Q(type_name__iregex=re_term) | Q(short_name__iregex=re_term)
-    )[:20]
-=======
     found = core.query(query=term)
->>>>>>> c1bda408
     return JsonResponse({
         'rows': found.get('response', {}).get('docs', []),
     })
