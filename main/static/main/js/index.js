--- conflicted
+++ resolved
@@ -1,8 +1,4 @@
-<<<<<<< HEAD
-/// <reference path="EDDDataInterface.ts" />
-=======
 /// <reference path="typescript-declarations.d.ts" />
->>>>>>> 04592cdd
 /// <reference path="DataGrid.ts" />
 /// <reference path="Utl.ts" />
 var __extends = (this && this.__extends) || function (d, b) {
