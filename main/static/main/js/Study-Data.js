--- conflicted
+++ resolved
@@ -1383,9 +1383,6 @@
             });
         });
     }
-<<<<<<< HEAD
-=======
-    StudyDataPage.prepareIt = prepareIt;
     function includeAllLinesIfEmpty() {
         if ($('#studyAssaysTable').find('tbody input[type=checkbox]:checked').length === 0) {
             //append study id to form
@@ -1397,7 +1394,6 @@
             }).appendTo('form');
         }
     }
->>>>>>> 49e42e34
     function allActiveAssays() {
         var assays = _.keys(EDDData.Assays);
         var filteredIDs = [];
@@ -1426,23 +1422,6 @@
                 queueRefreshDataDisplayIfStale();
         }
     }
-<<<<<<< HEAD
-=======
-    function requestAssayData(assay) {
-        var protocol = EDDData.Protocols[assay.pid];
-        $.ajax({
-            url: ['measurements', assay.pid, assay.id, ''].join('/'),
-            type: 'GET',
-            dataType: 'json',
-            error: function (xhr, status) {
-                console.log('Failed to fetch measurement data on ' + assay.name + '!');
-                console.log(status);
-            },
-            success: processMeasurementData.bind(this, protocol)
-        });
-    }
-    StudyDataPage.requestAssayData = requestAssayData;
->>>>>>> 49e42e34
     function processMeasurementData(protocol, data) {
         var assaySeen = {}, protocolToAssay = {}, count_total = 0, count_rec = 0;
         EDDData.AssayMeasurements = EDDData.AssayMeasurements || {};
