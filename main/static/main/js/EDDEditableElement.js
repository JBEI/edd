--- conflicted
+++ resolved
@@ -86,11 +86,7 @@
         EditableElement.prototype.onSuccess = function (value) {
         };
         EditableElement.prototype.blankLabel = function () {
-<<<<<<< HEAD
-            return '(Please enter value)';
-=======
             return '(click to set)';
->>>>>>> cf41a028
         };
         EditableElement.prototype.makeFormData = function (value) {
             var formData = new FormData();
