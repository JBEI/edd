--- conflicted
+++ resolved
@@ -32,11 +32,8 @@
         this._spec = dataGridSpec;
         this._table = dataGridSpec.tableElement;
         this._timers = {};
-<<<<<<< HEAD
-=======
         this._widgetRefreshCooldownTimer = null;
         this._widgetRefreshPending = false;
->>>>>>> 882f745f
         this._classes = 'dataTable sortable dragboxes hastablecontrols table-bordered';
         var tableBody = $(this._tableBody = document.createElement("tbody"));
         // First step: Blow away the old contents of the table
@@ -45,27 +42,6 @@
             .addClass(this._getClasses())
             .append(tableBody);
         this._tableBodyJquery = tableBody;
-<<<<<<< HEAD
-        var tHeadRow = this._getTHeadRow();
-        var tableHeaderRow = this._getTableHeaderRow().appendTo(tHeadRow);
-        var tableHeaderCell = $(this._tableHeaderCell = this._getTableHeaderCell()).appendTo(tableHeaderRow);
-        var waitBadge = $(this._waitBadge = document.createElement("span"))
-            .addClass('waitbadge wait').appendTo(tableHeaderCell);
-        if ((this._totalColumnCount = this.countTotalColumns()) > 1) {
-            tableHeaderCell.attr('colspan', this._totalColumnCount);
-        }
-        this._section = $(tableBody).parent().parent();
-        // If we're asked to show the header, then add it to the table.  Otherwise we will leave it off.
-        if (dataGridSpec.tableSpec.showHeader) {
-            tHeadRow.insertBefore(this._getDivForTableHeaders());
-        }
-        // Apply the default column visibility settings.
-        this.prepareColumnVisibility();
-        var tHead = $(document.createElement("thead"));
-        var headerRows = this._headerRows = this._buildTableHeaders();
-        tHead.append(headerRows);
-        $(tHead).insertBefore(this._tableBody);
-=======
         var tHead = $(document.createElement("thead"));
         this._tableControlsArea = this.getCustomControlsArea(); // If there is no custom area, this returns null
         if (!this._tableControlsArea) {
@@ -95,31 +71,16 @@
         // If any checkbox changes in the table body - indicating a potential change in the selection -
         // refresh the header widgets, since their appearance may need to change.
         tableBody.on('change', ':checkbox', this._refreshAllWidgetsWithThrottling.bind(this));
->>>>>>> 882f745f
         setTimeout(function () { return _this._initializeTableData(); }, 1);
     }
     DataGrid.prototype._getTableBody = function () {
         return this._tableBodyJquery;
     };
-<<<<<<< HEAD
-    DataGrid.prototype._getTableHeaderCell = function () {
-        return document.createElement("span");
-    };
-    DataGrid.prototype._getTableHeaderRow = function () {
-        return $(document.createElement("span")).addClass('header');
-    };
-    DataGrid.prototype._getTHeadRow = function () {
-        return $(document.createElement('div')).addClass('searchStudies');
-    };
-    DataGrid.prototype._getDivForTableHeaders = function () {
-        return this._section;
-=======
     // By defaut the controls are placed at the top of the table,
     // inside a single header cell spanning the entire table.
     // But we can override this placement by returning a JQuery reference to an alternate location.
     DataGrid.prototype.getCustomControlsArea = function () {
         return null;
->>>>>>> 882f745f
     };
     DataGrid.prototype._getClasses = function () {
         return this._classes;
@@ -262,20 +223,7 @@
                 });
             });
         }
-<<<<<<< HEAD
-        //     <div class="helpBadgeDiv">line help
-        // <div class="helpContent">
-        //             <p>A line describes the experimental details of your study by defining the
-        //                 experimental conditions and associated meta data for i.e. a single flask.  Some examples
-        //                 that might be defined in a line are strain, carbon source, part id, metabolicmics time, and shaking
-        //                 speed.  Users can manually add lines, or download the study template for bulk uploads.
-        //             </p>
-        //   </div>
-        // </div>
-        var mainSpan = $(this._optionsMenuElement = document.createElement("span"))
-=======
         var mainSpan = $(this._optionsMenuElement = document.createElement("div"))
->>>>>>> 882f745f
             .attr('id', mainID + 'ColumnChooser').addClass('pulldownMenu');
         var menuLabel = $(this._optionsLabel = document.createElement("div"))
             .addClass('pulldownMenuLabelOff')
@@ -988,71 +936,17 @@
     };
     return DataGrid;
 }());
-<<<<<<< HEAD
-=======
 // TODO: This should be moved to Study-Lines.
->>>>>>> 882f745f
 var LineResults = (function (_super) {
     __extends(LineResults, _super);
     function LineResults(dataGridSpec) {
         _super.call(this, dataGridSpec);
-<<<<<<< HEAD
-        this._getClasses();
-        this._getDivForTableHeaders();
-        this._getTableHeaderRow();
-        this._getTHeadRow();
-        this._getTableHeaderCell();
     }
-    LineResults.prototype._getTHeadRow = function () {
-        return $(document.createElement('thead'));
-    };
-    LineResults.prototype._getTableHeaderRow = function () {
-        return $(document.createElement("tr")).addClass('header');
-    };
-    LineResults.prototype._getTableHeaderCell = function () {
-        return document.createElement("th");
-    };
-    LineResults.prototype._getDivForTableHeaders = function () {
-        return this._getTableBody();
-    };
-=======
-    }
->>>>>>> 882f745f
     LineResults.prototype._getClasses = function () {
         return 'dataTable sortable dragboxes hastablecontrols';
     };
     return LineResults;
 }(DataGrid));
-<<<<<<< HEAD
-var AssayResults = (function (_super) {
-    __extends(AssayResults, _super);
-    function AssayResults(dataGridSpec) {
-        _super.call(this, dataGridSpec);
-        this._getClasses();
-        this._getDivForTableHeaders();
-        this._getTableHeaderRow();
-        this._getTHeadRow();
-        this._getTableHeaderCell();
-    }
-    AssayResults.prototype._getTHeadRow = function () {
-        return $(document.createElement('thead'));
-    };
-    AssayResults.prototype._getTableHeaderRow = function () {
-        return $(document.createElement("tr")).addClass('header');
-    };
-    AssayResults.prototype._getTableHeaderCell = function () {
-        return document.createElement("th");
-    };
-    AssayResults.prototype._getDivForTableHeaders = function () {
-        return $('#assaysSection');
-    };
-    AssayResults.prototype._getClasses = function () {
-        return 'dataTable sortable dragboxes hastablecontrols';
-    };
-    return AssayResults;
-}(DataGrid));
-=======
->>>>>>> 882f745f
 // Type definition for the records contained in a DataGrid
 var DataGridRecordSet = (function () {
     function DataGridRecordSet() {
@@ -1772,11 +1666,7 @@
         var _this = this;
         if (!this.createdElements()) {
             $(this.widgetElement = document.createElement('div'));
-<<<<<<< HEAD
-            $('.searchStudies').append(this.widgetElement);
-=======
             $(container).append(this.widgetElement);
->>>>>>> 882f745f
             $(this.labelElement = document.createElement('span'))
                 .appendTo(this.widgetElement);
             $(this.prevElement = document.createElement('a'))
