--- conflicted
+++ resolved
@@ -1,14 +1,11 @@
 
 from main.models import Study, Update, MetadataType, MeasurementUnit, \
-<<<<<<< HEAD
   Metabolite, Protocol, CarbonSource, Attachment
+from datetime import datetime, timedelta
+from decimal import Decimal
 import calendar
-from datetime import datetime, timedelta
+import json
 import os.path
-=======
-  Metabolite, Protocol, CarbonSource
-from decimal import Decimal
-import json
 
 
 class JSONDecimalEncoder(json.JSONEncoder):
@@ -17,7 +14,6 @@
             return float(o)
         return super(JSONDecimalEncoder, self).default(o)
 
->>>>>>> 8e85ad51
 
 def get_edddata_study (study) :
     """
