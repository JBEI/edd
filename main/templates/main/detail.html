--- conflicted
+++ resolved
@@ -169,38 +169,12 @@
     </div>
 
     {% if writable %}
-<<<<<<< HEAD
         <div id="addMeasToAssay" title="Add Measurements to Selected Assays">
             <div class="sectionContent discloseBody measurement-create edd-form">
                 {{ new_measurement.as_p }}
                 <button type="submit" name="action" value="measurement">Add Measurement</button>
             </div>
-=======
-    <div class="btn-toolbar bare-header">
-        <div class="btn-group">
-            <a class="btn btn-sm btn-info" href="/study/{{ study.id }}/import/">Import Files</a>
-        </div>
-    </div>
-    <div class="pageSection minor disclose{% if not new_line.is_editing and new_line.errors|length == 0 %} discloseHide{% endif %}" id="lineMain">
-        <div class="sectionHead">
-            <span class="discloseLink"><a href="#">{% if new_line.is_editing %}Edit Line{% else %}Add A New Line{% endif %}</a></span>
-            <div class="clear"></div>
-        </div>
-        <div class="sectionContent discloseBody">
-            <form action="" class="line-edit edd-form" method="POST">
-                {% csrf_token %}
-                {{ new_line.as_p }}
-                <p class="line-edit-meta">
-                    <span class="edd-label">
-                        <input type="text" class="autocomp autocomp_ltype" placeholder="Metadata Type" size="14" />
-                        <input type="hidden" class="line-meta-type" value="" />
-                    </span>
-                    <input type="text" class="line-meta-value" placeholder="Metadata Value" />
-                    <button class="line-meta-add">Add Value</button>
-                </p>
-                <button type="submit" name="action" value="line">{% if new_line.is_editing %}Edit Line{% else %}Add Line{% endif %}</button>
-            </form>
->>>>>>> 73748d47
+
         </div>
     {% endif %}
 </form>
