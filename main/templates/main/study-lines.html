--- conflicted
+++ resolved
@@ -169,12 +169,8 @@
 <div id="exportModal" class="off" title="Export as">
     <form action="" method="POST" id="exportForm">
         {% csrf_token %}
-<<<<<<< HEAD
         <input type="radio" id="line_action_export" checked="checked" name="line_action"
-                value="export" />
-=======
-        <input type="radio" id="line_action_export" checked="checked" name="line_action" value="export" hidden/>
->>>>>>> 603900f6
+                value="export" hidden="hidden" />
         <label for="line_action_export">
             <span>Export Lines</span>
             <select name="export">
