{% extends "main/study.html" %}
{% load staticfiles %}


{% block js_css %}
    {{ block.super }}
    <script type="text/javascript" src="{% static 'main/js/lib/underscore/underscore.js' %}"></script>
    <script type="text/javascript" src="{% static 'main/js/lib/d3/d3.v2.js' %}"></script>
    <script type="text/javascript" src="{% static 'main/js/lib/d3/d3.tip.js' %}"></script>
    <script type="text/javascript">

    $( function() {
        $( document ).tooltip();
    } );

    </script>
    <script type="text/javascript" src="{% static 'main/js/DataGrid.js' %}"></script>
    <script type="text/javascript" src="{% static 'main/js/BiomassCalculationUI.js' %}"></script>
    <script type="text/javascript" src="{% static 'main/js/CarbonSummation.js' %}"></script>
    <script type="text/javascript" src="{% static 'main/js/StudyCarbonBalance.js' %}"></script>
    <script type="text/javascript" src="{% static 'main/js/StudySBMLExport.js' %}"></script>
    <script type="text/javascript" src="{% static 'main/js/Study-Lines.js' %}"></script>
{% endblock js_css %}

{% block head_title %}
    {{ block.super }}
{% endblock head_title %}

{% block body_prefix %}
    {{ block.super }}
<form action="" class="noMargins" style="height:100%;" method="POST">
    {% csrf_token %}
{% endblock body_prefix %}

{% block body_title %}
    {{ block.super }}
{% endblock body_title %}


{% block content %}
<<<<<<< HEAD
{{ block.super }}
<div>
    <div style="margin-left:15px">
        Manually add/edit lines below, or drag and drop a<a class="dropLink" href="{% static
            'sample_experiment_description.xlsx' %}"> template file</a> onto the table to create
        them
        in bulk
        <div style="float:none; margin-left:15px"class="helpBadgeDiv">line help
            <div class="helpContent">
                <p>A line describes the experimental details of your study by defining the
                    experimental conditions and associated meta data for i.e. a single flask.  Some examples
                    that might be defined in a line are strain, carbon source, part id, metabolicmics time, and shaking
                    speed.  Users can manually add lines, or download the study template for bulk uploads.
                </p>
            </div>
=======
    {{ block.super }}

<div style="margin-left:15px;">
    Manually add/edit lines below, or drag and drop a<a class="dropLink" href="{% static 'sampleLineTemplate.xlsx' %}"> template file</a> onto the table to create them in bulk
    <div style="float:none; margin-left:15px"class="helpBadgeDiv">line help
        <div class="helpContent">
            <p>A line describes the experimental details of your study by defining the
                experimental conditions and associated meta data for i.e. a single flask.  Some examples
                that might be defined in a line are strain, carbon source, part id, metabolicmics time, and shaking
                speed.  Users can manually add lines, or download the study template for bulk uploads.
            </p>
>>>>>>> 8a7135fb
        </div>
    </div>
</div>
<div>
    <div class="noLines" style="display: none;">
        <h3 style="margin-bottom:12px">This study has no lines. </h3>
    </div>
    {# studyLinesTable will have checkboxes; name=lineId, value=pk #}
    <table id="studyLinesTable"></table>
</div>
<div id="actionsBar" class="sectionActions" style="
    display:flex;
    flex-wrap: nowrap;
    flex-direction: row;
    justify-content: space-between;">
    <div id="disabledButtons" class="flex-grow:1;">
        <button id="addNewLineButton"
                class="actionButton primary {% if not writable %}off{% endif %}"
                title="Add a new line">
            New line
        </button>
        <span id="linesSelectedCell" style="padding-left:15px;">0 selected</span>
        <button id="editButton"
                class="actionButton {% if not writable or not lines %}off{% endif %}"
                disabled="true"
                title="Edit selected lines">
            Edit
        </button>
        <button id="cloneButton"
                class="actionButton {% if not writable or not lines %}off{% endif %}"
                type="submit"
                name="action"
                disabled="true"
                value="clone"
                title="Clone selected lines">
            Clone
        </button>
        <button id="groupButton"
                class="actionButton {% if not writable or not lines %}off{% endif %}"
                type="submit"
                disabled="true"
                name="action"
                value="group"
                title="Group selected lines as replicates">
            Group
        </button>
        <button id="addAssayButton"
                class="actionButton {% if not writable or not lines %}off{% endif %}"
                type="button"
                disabled="true"
                title="Add an assay to selected lines">
            Add Assay
        </button>
        <button id="disableButton"
                class="actionButton {% if not writable or not lines %}off{% endif %}"
                type="submit"
                name="action"
                value="disable"
                disabled="true"
                title="Disable selected lines">
            Disable
        </button>
        <button id="enableButton"
                class="actionButton off"
                type="submit"
                name="action"
                value="enable"
                disabled="true"
                title="Re-enable selected lines">
            Re-Enable
        </button>
    </div>
    <div style="flex-shrink:0;padding-left:auto;" class="{% if not lines %}off{% endif %}">
        <button style="margin-right:30px" type="button" id="worklistButton" class="actionButton primary">
            Generate Worklist
        </button>
        <button type="button" id="exportButton" class="actionButton primary">
            Export Data
        </button>
    </div>
</div>
{% endblock content %}

{% block body_postfix %}
</form>

{# FUN FACT: jQueryUI's "modal" widget actually rips the element you're turning into a modal right out of the DOM and appends it to the end, thus separating it from any form you've declared outside the modal contents.  So, we are forced to create four self-contained forms, even though the page could easily work as one. #}

<div id="editLineModal" class="{% if not new_line.is_editing and new_line.errors|length == 0 %}off{% endif %}">
    <form action="" method="POST">
        {% csrf_token %}
        {{ new_line.as_p }}
        <p class="line-edit-meta">
            <span class="edd-label">
                <input type="text" class="autocomp autocomp_ltype" eddautocompletetype="LineMetadataType" placeholder="Metadata Type" size="14" />
                <input type="hidden" class="line-meta-type" value="" />
            </span>
            <input type="text" class="line-meta-value" placeholder="Metadata Value" />
            <button class="line-meta-add">Add Value</button>
        </p>
        <button type="submit" name="action" value="line">Save</button>
    </form>
</div>

<div id="addAssayModal" class="off"
     title="{% if new_assay.is_editing %}Edit Assay{% else %}Add Assays To Selected Lines{% endif %}">
    <form action="" method="POST">
        {% csrf_token %}
        <div class="sectionHead">
            <span class="discloseLink"><a href="#"></a></span>
        </div>
        <div class="sectionContent discloseBody assay-edit edd-form">
            {{ new_assay.as_p }}
            <button type="submit" name="action" value="assay">{% if new_assay.is_editing %}Edit Assay{% else %}Add Assay{% endif %}</button>
        </div>
    </form>
</div>

<div id="exportModal" class="off" title="Export as">
    <form action="" method="POST">
        {% csrf_token %}
        <input type="radio" id="line_action_export" checked="checked" name="line_action" value="export" />
        <label for="line_action_export">
            <span>Export Lines</span>
            <select name="export">
                <option value="csv">as CSV/etc</option>
                <option value="sbml">as SBML</option>
                <option value="worklist">as Worklist</option>
                <option value="study">to New Study</option>
            </select>
        </label>
        <button type="submit" name="action" value="line_action">Take Action</button>
    </form>
</div>

    {{ block.super }}
{% endblock body_postfix %}<|MERGE_RESOLUTION|>--- conflicted
+++ resolved
@@ -38,27 +38,10 @@
 
 
 {% block content %}
-<<<<<<< HEAD
-{{ block.super }}
-<div>
-    <div style="margin-left:15px">
-        Manually add/edit lines below, or drag and drop a<a class="dropLink" href="{% static
-            'sample_experiment_description.xlsx' %}"> template file</a> onto the table to create
-        them
-        in bulk
-        <div style="float:none; margin-left:15px"class="helpBadgeDiv">line help
-            <div class="helpContent">
-                <p>A line describes the experimental details of your study by defining the
-                    experimental conditions and associated meta data for i.e. a single flask.  Some examples
-                    that might be defined in a line are strain, carbon source, part id, metabolicmics time, and shaking
-                    speed.  Users can manually add lines, or download the study template for bulk uploads.
-                </p>
-            </div>
-=======
     {{ block.super }}
 
 <div style="margin-left:15px;">
-    Manually add/edit lines below, or drag and drop a<a class="dropLink" href="{% static 'sampleLineTemplate.xlsx' %}"> template file</a> onto the table to create them in bulk
+    Manually add/edit lines below, or drag and drop a<a class="dropLink" href="{% static 'sample_experiment_description.xlsx' %}"> template file</a> onto the table to create them in bulk
     <div style="float:none; margin-left:15px"class="helpBadgeDiv">line help
         <div class="helpContent">
             <p>A line describes the experimental details of your study by defining the
@@ -66,7 +49,6 @@
                 that might be defined in a line are strain, carbon source, part id, metabolicmics time, and shaking
                 speed.  Users can manually add lines, or download the study template for bulk uploads.
             </p>
->>>>>>> 8a7135fb
         </div>
     </div>
 </div>
