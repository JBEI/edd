--- conflicted
+++ resolved
@@ -40,15 +40,6 @@
 
 {% block content %}
     {{ block.super }}
-<<<<<<< HEAD
-    {% if new_line.errors %}
-    <div class="alert alert-warning alert-dismissible" style="width:313px" role="alert">
-        <button type="button" class="close" data-dismiss="alert" aria-label="Close">
-            <span aria-hidden="true">&times;</span>
-        </button>
-        <p>{{ new_line.errors.as_text }}</p>
-    </div>
-    {% endif %}
     <form action="" method="POST">
     {% csrf_token %}
     <div>
@@ -153,162 +144,39 @@
             </div>
         </div>
     </div>
-=======
-
-<div style="margin-left:15px;">
-    Manually add/edit lines below
-    <div style="float:none; margin-left:15px" class="helpBadgeDiv">help
-        <div class="helpContent">
-            <p>
-                A line describes the experimental details of your study by defining the
-                experimental conditions and associated meta data for i.e. a single flask. Some
-                examples that might be defined in a line are strain, carbon source, part id,
-                metabolicmics time, and shaking speed. Users can manually add lines, or download
-                the study template for bulk uploads.
-            </p>
-        </div>
-    </div>
-    <div class="noLines">
-        <h3 style="margin-bottom:12px">This study has no lines. </h3>
-    </div>
-    {# studyLinesTable will have checkboxes; name=lineId, value=pk #}
-    <table id="studyLinesTable"></table>
-</div>
-<div id="actionsBar" class="sectionActions lineFlex">
-    <div id="disabledButtons" class="flex-grow:1;">
-        <button id="addNewLineButton"
-                class="actionButton primary {% if not writable %}off{% endif %}"
-                title="Add a new line">
-            New line
-        </button>
-        <span id="linesSelectedCell" style="padding-left:15px;">0 selected</span>
-        <button id="editButton"
-                class="actionButton {% if not writable or not lines %}off{% endif %}"
-                disabled="true"
-                title="Edit selected lines">
-            Edit
-        </button>
-        <button id="cloneButton"
-                class="actionButton {% if not writable or not lines %}off{% endif %}"
-                type="submit"
-                name="action"
-                disabled="true"
-                value="clone"
-                title="Clone selected lines">
-            Clone
-        </button>
-        <button id="groupButton"
-                class="actionButton {% if not writable or not lines %}off{% endif %}"
-                type="submit"
-                disabled="true"
-                name="action"
-                value="group"
-                title="Group selected lines as replicates">
-            Group
-        </button>
-        <button id="addAssayButton"
-                class="actionButton {% if not writable or not lines %}off{% endif %}"
-                type="button"
-                disabled="true"
-                title="Add an assay to selected lines">
-            Add Assay
-        </button>
-        <button id="disableButton"
-                class="actionButton {% if not writable or not lines %}off{% endif %}"
-                type="submit"
-                name="action"
-                value="disable"
-                disabled="true"
-                title="Disable selected lines">
-            Disable
-        </button>
-        <button id="enableButton"
-                class="actionButton off"
-                type="submit"
-                name="action"
-                value="enable"
-                disabled="true"
-                title="Re-enable selected lines">
-            Re-Enable
-        </button>
-    </div>
-    <div style="flex-shrink:0;padding-left:auto;" class="{% if not lines %}off{% endif %}">
-        <button style="margin-right:30px" type="button" id="worklistButton"
-                class="actionButton primary">
-            Generate Worklist
-        </button>
-        <button type="button" id="exportLineButton" class="actionButton primary">
-            Export Data
-        </button>
-    </div>
-</div>
-{% endblock content %}
-
-{% block body_postfix %}
-</form>
-
-<div id="editLineModal" title="Add new line" class="{% if not new_line.is_editing and new_line.errors|length == 0 %}
-     off{% endif %}">
-    {% if new_line.errors %}
-    <div class="alert alert-danger alert-dismissible" style="width:313px" role="alert">
-        <button type="button" class="close" data-dismiss="alert" aria-label="Close">
-            <span aria-hidden="true">&times;</span>
-        </button>
-        <p>{{ new_line.errors.as_text  }}</p>
-    </div>
-    {%  endif %}
-    <form id="lineFormm" action="" method="POST">
-        {% csrf_token %}
-        <div class="modal-body">
-        {{ new_line.as_p }}
-        <div class="line-edit-meta form-group">
-            <span class="edd-label">
-                <input type="text" class="autocomp autocomp_ltype form-control-meta ui-autocomplete-input"
-                       size="14" eddautocompletetype="LineMetadataType" placeholder="Metadata Type" autocomplete="off">
-                <input type="hidden" class="line-meta-type" value="">
-            </span>
-            <button class="line-meta-add">Add Field</button>
-        </div>
-        </div>
-        <div class="modal-footer">
-            <button type="submit" class="btn btn-primary" name="action" value="line">Save changes</button>
-        </div>
->>>>>>> 1d012a9b
     </form>
 
-<<<<<<< HEAD
     <div id="editLineModal" title="{% trans 'Add new line' %}"
             class="{% if not new_line.is_editing and not new_line.errors %}off{% endif %}">
+        {% if new_line.errors %}
+        <div class="alert alert-danger alert-dismissible" style="width:313px" role="alert">
+            <button type="button" class="close" data-dismiss="alert" aria-label="Close">
+                <span aria-hidden="true">&times;</span>
+            </button>
+            <p>{{ new_line.errors.as_text  }}</p>
+        </div>
+        {% endif %}
         <form action="" method="POST">
             {% csrf_token %}
+            <div class="modal-body">
             {{ new_line.as_p }}
-            <p class="line-edit-meta">
+            <div class="line-edit-meta form-group">
                 <span class="edd-label">
-                    <input type="text" class="autocomp autocomp_ltype" size="14"
+                    <input type="text" size="14"
+                            autocomplete="off"
+                            class="autocomp autocomp_ltype form-control-meta ui-autocomplete-input"
                             eddautocompletetype="LineMetadataType"
                             placeholder="{% trans 'Metadata Type' %}" />
                     <input type="hidden" class="line-meta-type" value="" />
                 </span>
                 <button class="line-meta-add">{% trans 'Add Field' %}</button>
-            </p>
-            <button type="submit" name="action" value="line">{% trans 'Save' %}</button>
+            </div>
+            </div>
+            <div class="modal-footer">
+                <button type="submit" name="action" value="line">{% trans 'Save changes' %}</button>
+            </div>
         </form>
     </div>
-=======
-{% if new_assay.is_editing %}
-    {% trans 'Edit Assay' context 'modal title' as add_assay_modal_title %}
-    {% trans 'Edit Assay' context 'button' as add_assay_button %}
-{% else %}
-    {% trans 'Add Assays To Selected Lines' as add_assay_modal_title %}
-    {% trans 'Add Assay' context 'button' as add_assay_button %}
-{% endif %}
-<div id="addAssayModal" class="off" title="{{ add_assay_modal_title}}">
-    <form action="" method="POST">
-        {% csrf_token %}
-        {{ new_assay.as_p }}
-    </form>
-</div>
->>>>>>> 1d012a9b
 
     {% if new_assay.is_editing %}
         {% trans 'Edit Assay' context 'modal title' as add_assay_modal_title %}
@@ -320,8 +188,12 @@
     <div id="addAssayModal" class="off" title="{{ add_assay_modal_title}}">
         <form action="" method="POST">
             {% csrf_token %}
+            <div class="modal-body">
             {{ new_assay.as_p }}
-            <button type="submit" name="action" value="assay">{{ add_assay_button }}</button>
+            </div>
+            <div class="modal-footer">
+                <button type="submit" name="action" value="assay">{{ add_assay_button }}</button>
+            </div>
         </form>
     </div>
 
