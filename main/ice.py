# -*- coding: utf-8 -*-
from __future__ import unicode_literals

import base64
import hashlib
import hmac
import json
import requests
import re
import logging

from django.conf import settings
from requests.auth import AuthBase
from requests.compat import urlparse

"""
Defines classes and utility methods used to communicate with the Index of Composable Elements
(ICE), a.k.a. the "registry of parts". This API is designed to minimize dependencies on other
libraries (e.g. Django model objects) so that it can be used from any part of the EDD codebase,
including remotely-executed code, with a minimum of network traffic and install process. For
example, many of the methods in the IceApi class are called from Celery tasks that may execute on
a physically separate server from EDD itself, where Django model objects shouldn't be passed over
the network.
"""

logger = logging.getLogger(__name__)

_JSON_CONTENT_TYPE_HEADER = {'Content-Type': 'application/json; charset=utf8'}

# regular expressions for parsing elements of ICE URLs
_PROTOCOL = 'http|https'
_BASE_ICE_URL_REGEX = r'.+'
# TODO: better to check for format of UUID. it's: 8 chars -4 chars -4 chars -4 chars -12 chars
_IDENTIFIER = r'[\w-]+'
_ICE_ENTRY_URL_REGEX = '(%(protocol)s)://(%(base_url)s)/entry/(%(identifier)s)/?' % {
    'protocol': _PROTOCOL, 'base_url': _BASE_ICE_URL_REGEX, 'identifier': _IDENTIFIER, }
ICE_ENTRY_URL_PATTERN = re.compile('^%s$' % _ICE_ENTRY_URL_REGEX, re.IGNORECASE)


def parse_entry_id(ice_entry_url):
    """
    Extracts identifier for the ICE part that is identified by the URL parameter. Depending on
    how the URL is defined, this may be either the locally-unique part ID used within a given ICE
    deplopment, or the UUID that provides a global unique ID for the part.
    :param ice_entry_url:
    the fully-qualified URL of the ICE part.
    :return: the identifier for the part within its host
    ICE deployment, or None if the input didn't match the expected pattern.
    """
    match = ICE_ENTRY_URL_PATTERN.match(ice_entry_url)

    if not match:
        return None

    return match.group(3)


class HmacAuth(AuthBase):
    """
    Implements Hash-based Message Authentication Codes (HMAC). HMAC guarantees that: A) a message
    has been generated by a holder of the secret key, and B) that its contents haven't been
    altered since the auth code was generated.
    :param user_email the email address of the user
    who messages will be attributed to. Overrides the value provided by user_auth if both are
    present. At least one is required.
    :param user_auth an object that encapsulates information
    for the user that messages will be attributed to. Either user_auth or user_email is required.
    :raises ValueError if no user email address is provided.
    """

    def __init__(self, user_email=None, user_auth=None, settings_key='default'):
        if not user_email or (user_auth and user_auth.email):
            raise ValueError("At least one source of email address is required")
        self._USER_EMAIL = user_email if not None else user_auth.email
        self._SETTINGS_KEY = settings_key

    def __call__(self, request):
        """
        Overrides the empty base implementation to provide authentication for the provided request
        object.
        """
        sig = self.build_signature(request)
        # TODO handle None == self.ident
        header = ':'.join(('1', 'edd', self._USER_EMAIL, sig))
        request.headers['Authorization'] = header
        return request

    def build_message(self, request):
        """
        Builds a string representation of the message contained in the request so it can be digested
        for HMAC generation
        """
        url = urlparse(request.url)
        # TODO handle None == self.user_email
        msg = '\n'.join((self._USER_EMAIL,
                         request.method,
                         url.netloc,
                         url.path,
                         self.sort_parameters(url.query),
                         request.body or ''))
        return msg

    def build_signature(self, request):
        """
        Builds a signature for the provided request message based on the secret key configured in
        server.cfg
        """
        key = base64.b64decode(settings.ICE_SECRET_HMAC_KEY)
        msg = self.build_message(request)
        digest = hmac.new(key, msg=msg, digestmod=hashlib.sha1).digest()
        sig = base64.b64encode(digest).decode()
        return sig

    def sort_parameters(self, query):
        params = sorted(map(lambda p: p.split('=', 1), query.split('&')), key=lambda p: p[0])
        return '&'.join(map(lambda p: '='.join(p), params))


class IceApi(object):
    """
    Defines EDD's interface to ICE's REST API.

    TODO: extremely basic interface to ICE API; should eventually expand to cover more
    of the API, modularize (i.e. so others can just import jbei.ice), and document.

    """

<<<<<<< HEAD
    def __init__(self, user_email, base_url=settings.ICE_URL, timeout=settings.ICE_REQUEST_TIMEOUT):
=======
    def __init__(self, user_email, base_url=ICE_URL, timeout=ICE_REQUEST_TIMEOUT, verify_ssl_cert=True):
>>>>>>> 4ba450b4
        """
        Creates a new instance of IceApi
        :param user_email: the email address of the user who persistent ICE changes will be
        attributed to.
        :param base_url: the base URL of the ICE install.
        :param timeout a tuple representing the connection and read timeouts, respectively, in
        seconds, for HTTP requests issued to ICE
        :param verify_ssl_cert True to verify ICE's SSL certificate. Provided so clients can ignore
        self-signed certificates during *local* EDD / ICE testing on a single development machine.
        Note that it's very dangerous to skip certificate verification when communicating across
        the network, and this should NEVER be done in production.
        :return:
        """

        # chop off the trailing '/', if any, so we can write easier-to-read URL snippets in our code
        # (starting w '%s/')
        if '/' == base_url[(len(base_url) - 1)]:
            base_url = base_url[0:len(base_url) - 1]
        self.base_url = base_url

        self.user_email = user_email
        self.timeout = timeout
        self.verify_ssl_cert = verify_ssl_cert

    def fetch_part(self, entry_id, suppress_errors=False):
        """
        Retrieves a part using any of the unique identifiers: part number, synthetic id, or
        UUID. Returns a tuple of a dict containing ICE JSON representation of a part and the
        URL for the part; or a tuple of None and the URL if there was a non-success HTTP
        result; or None if there were errors making the request.
        :param entry_id:
        :param suppress_errors: true to catch and log exception messages and return None instead of
        raising Exceptions.
        :return: The JSON response from ICE, or None if an an Exception occurred but suppress_errors
        was true.
        """

        url = '%s/rest/parts/%s' % (self.base_url, entry_id)
        auth = HmacAuth(user_email=self.user_email)
        try:
            response = requests.get(url=url, auth=auth, timeout=self.timeout,
                                    verify=self.verify_ssl_cert)
        except requests.exceptions.Timeout as e:

            if not suppress_errors:
                raise e
            logger.exception("Timeout requesting part %s: %s", entry_id)
        else:
            if response.status_code == requests.codes.ok:
                return (response.json(), url,)

            if not suppress_errors:
                response.raise_for_status()

            logger.exception('Error fetching part from ICE with entry_id %(entry_id)s. '
                             'Response = %(status_code)d: "%(msg)s"'
                             % {'entry_id': entry_id,
                                'status_code': response.status_code,
                                'msg': response.reason
                                })

            return (None, url,)

    def search_for_part(self, query, suppress_errors=False):
        """
        Calls ICE's REST API to search for a biological part with using the specified query string
        :param query: the query string
        :param suppress_errors:
        :return:
        """
        logger.info('Searching for ICE part(s) using query "%s"' % query)

        if self.user_email is None:
            raise RuntimeError('No user defined for ICE search')
        url = '%s/rest/search' % self.base_url
        auth = HmacAuth(user_email=self.user_email)
        data = {'queryString': query}
        headers = {'Content-Type': 'application/json; charset=utf8'}
        try:
            response = requests.request('POST', url,
                                        auth=auth,
                                        data=json.dumps(data),
                                        headers=headers,
                                        timeout=self.timeout,
                                        verify=self.verify_ssl_cert,
                                        )
            if response.status_code == requests.codes.ok:
                return response.json()
            elif suppress_errors:
                logger.exception('Error searching for ICE part using query "%(query_str)s". '
                                 'Response was %(status_code)s: "%(msg)s"' %
                                 { 'query_str': query,
                                   'status_code': response.status_code,
                                   'msg': response.reason})
                return None
            else:
                response.raise_for_status()
        except requests.exceptions.Timeout as e:
            if not suppress_errors:
                raise e
            logger.exception('Timeout searching ICE for query "%s"' % query)


    def _create_or_update_link(self, study_name, study_url, entry_experiments_url, auth,
                               link_id=None):
        """
            A helper method that creates or updates a single study link in ICE. Note that ICE seems
            to do some URL-based matching / link replacement even if no link ID is provided.
            :raises requests.exceptions.Timeout if the initial connection or response times out
        """
        # NOTE: this implementation works, but can probably be simplified based on how ICE actually
        # behaves vs. what the original plan was. Probably best to wait for comments and see
        # whether SYNBIO-1196 changes (see associated
        # comments). Currently, there's no need to provide the link ID at all when adding/updating.

        json_dict = {'label': study_name, 'url': study_url}
        json_str = json.dumps(json_dict)

        if logger:
            logger.info("Requesting part-> study link from ICE (id=%s): %s"
                           % (str(link_id), entry_experiments_url))
            logger.info("Response: %s " % json_str)

        headers = {'Content-Type': 'application/json'}
        if link_id:
            headers['id'] = link_id

        response = requests.request('POST', entry_experiments_url, auth=auth, data=json_str,
                                    headers=headers, timeout=self.timeout,
                                    verify=self.verify_ssl_cert)

        if response.status_code != requests.codes.ok:
            response.raise_for_status()

    def unlink_entry_from_study(self, ice_entry_id, study_id, study_url, logger):
        """
        Contacts ICE to find and remove all the links from the specified ICE part to the
        specified EDD study. In practical use, there will probably only ever be one per
        part/study combination.
        :param ice_entry_id: the id of the ICE entry whose link to the study should be removed (
        either a UUID or the numeric id)
        :param study_id: the study ID to display in log messages (though the study may have been
        deleted).
        :param study_url: the study URL :param logger: the logger to log messages to
        :return true if a link to the specified study was removed from ICE, false if no such link
        existed (but no error occurred)
        :raises HTTPError if a communication error occurred or if the server responded with a
        status code other than 200
        :raises requests.exceptions.Timeout if a communication timeout occurs.
        """
        logger.info('Start ' + self.unlink_entry_from_study.__name__ + "()")

        # Look up the links associated with this ICE part
        entry_experiments_rest_url = '%s/rest/parts/%s/experiments/' % (self.base_url, ice_entry_id)
        auth = HmacAuth(user_email=self.user_email)
        response = requests.request('GET', entry_experiments_rest_url, auth=auth,
                                    headers=_JSON_CONTENT_TYPE_HEADER, timeout=self.timeout,
                                    verify=self.verify_ssl_cert)
        if response.status_code != requests.codes.ok:
            response.raise_for_status()

        # Filter out links that aren't for this study
        json_dict = response.json()
        study_links = [link for link in json_dict if study_url == link.get('url')]
        logger.debug("Existing links response: " + json_dict.__str__())

        if not study_links:
            logger.warning('No existing links found for (entry %s, study %d). Nothing to remove!'
                           % (ice_entry_id, study_id))
            return False

        # Delete all links that reference this study URL
        for link in study_links:
            link_id = link.get('id')
            logger.info('Deleting link %d from entry %s' % (link_id, ice_entry_id))
            link_resource_uri = entry_experiments_rest_url + "%s/" % link_id
            response = requests.request('DELETE', link_resource_uri, auth=auth,
                                        timeout=self.timeout,
                                        verify=self.verify_ssl_cert)

            if response.status_code != requests.codes.ok:
                response.raise_for_status()
        return True

    def link_entry_to_study(self, ice_entry_id, study_id, study_url, study_name, logger,
                            old_study_name=None):
        """
        Communicates with ICE to link an ICE entry to an EDD study, or if a link to this URL
        already exists, updates the labels for the all the existing ICE experiment links that
        uses this URL (even for entries other than the one specified by ice_entry_id). See
        comments on SYNBIO-1196.
        :param ice_entry_id: the string used to identify the strain ( either the string
        representation of the number displayed in the URL, or the UUID stored in EDD's database)
        :param study_id: the unique ID of this study
        :param study_url: the URL for the EDD study to link to the ICE strain
        :param study_name: the name of the EDD study
        :param old_study_name: the previous name of the EDD study (assumption is that it was just
        renamed). If provided, all ICE links with this name and the study_url will be updated to
        use the new name.
        :raises HTTPError if a communication error occurred or if the server responded with a status
        code other than 200
        :raises requests.exceptions.Timeout if a communication timeout occurs.
        """
        logger.info('Start ' + self.link_entry_to_study.__name__ + '()')

        # NOTE: this implementation works, but can probably be simplified based on how ICE actually
        # behaves vs. what the original plan was. Probably best to wait for comments and see
        # whether SYNBIO-1196 changes (see associated comments). Currently, there's no need to
        # account for possibility of multiple ICE links from a single entry to the same EDD
        # study, since ICE won't support multiple links to the same URL (the latest just
        # overwrites).

        # query ICE to get the list of existing links for this part
        entry_experiments_rest_url = '%s/rest/parts/%s/experiments/' % (self.base_url, ice_entry_id)
        logger.info(entry_experiments_rest_url)
        auth = HmacAuth(user_email=self.user_email)
        response = requests.request('GET', entry_experiments_rest_url, auth=auth,
                                    headers=_JSON_CONTENT_TYPE_HEADER, timeout=self.timeout,
                                    verify=self.verify_ssl_cert)
        if response.status_code != requests.codes.ok:
            response.raise_for_status()

        # inspect results to find the unique ID's for any pre-existing links referencing the study's
        # URL
        label_key = 'label'
        url_key = 'url'
        existing_links = response.json()
        current_study_links = [link for link in existing_links if
                               ((study_url == link.get(url_key)) and
                                (study_name == link.get(label_key)))]
        outdated_study_links = []
        if old_study_name:
            outdated_study_links = [link for link in existing_links if
                                    ((study_url == link.get(url_key)) and
                                     (old_study_name == link.get(label_key)))]

        logger.debug('Existing links: ' + str(existing_links))
        logger.debug('Current study links:' + str(current_study_links))
        logger.debug('Outdated study links: ' + str(outdated_study_links))

        # if there's at least one up-to-date link to the study, and there are no outdated links to
        # it, just return without making any changes
        if current_study_links and not outdated_study_links:
            return

        # create or update study links
        if outdated_study_links:
            for outdated_link in outdated_study_links:
                self._create_or_update_link(study_name, study_url, entry_experiments_rest_url,
                                            auth=auth, link_id=outdated_link.get('id'))
        else:
            self._create_or_update_link(study_name, study_url, entry_experiments_rest_url, auth)

    def set_timeout(self, timeout):
        """
        Sets the communication timeout used for all subsequent REST API method calls to ICE
        :param timeout: a tuple of (connection timeout, read timeout) in seconds
        """
        self.timeout = timeout<|MERGE_RESOLUTION|>--- conflicted
+++ resolved
@@ -125,11 +125,8 @@
 
     """
 
-<<<<<<< HEAD
-    def __init__(self, user_email, base_url=settings.ICE_URL, timeout=settings.ICE_REQUEST_TIMEOUT):
-=======
-    def __init__(self, user_email, base_url=ICE_URL, timeout=ICE_REQUEST_TIMEOUT, verify_ssl_cert=True):
->>>>>>> 4ba450b4
+    def __init__(self, user_email, base_url=settings.ICE_URL, timeout=settings.ICE_REQUEST_TIMEOUT,
+                 verify_ssl_cert=True):
         """
         Creates a new instance of IceApi
         :param user_email: the email address of the user who persistent ICE changes will be
@@ -232,7 +229,6 @@
                 raise e
             logger.exception('Timeout searching ICE for query "%s"' % query)
 
-
     def _create_or_update_link(self, study_name, study_url, entry_experiments_url, auth,
                                link_id=None):
         """
@@ -249,8 +245,10 @@
         json_str = json.dumps(json_dict)
 
         if logger:
-            logger.info("Requesting part-> study link from ICE (id=%s): %s"
-                           % (str(link_id), entry_experiments_url))
+            logger.info(
+                "Requesting part-> study link from ICE (id=%s): %s" %
+                (str(link_id), entry_experiments_url)
+            )
             logger.info("Response: %s " % json_str)
 
         headers = {'Content-Type': 'application/json'}
