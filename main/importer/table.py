# coding: utf-8
from __future__ import unicode_literals

import json
import logging
import re
import warnings

from celery import shared_task
from collections import namedtuple
from django.conf import settings as django_settings, settings
from django.contrib import messages
<<<<<<< HEAD
from django.core.exceptions import PermissionDenied
from django.db import transaction
=======
from django.core.exceptions import PermissionDenied, ValidationError
>>>>>>> bd9c747b
from django.db.models import Q
from django.db.transaction import atomic
from django.utils.translation import ugettext as _
from six import string_types

from .. import models
from ..models import (
    Assay, Datasource, GeneIdentifier, Line, Measurement, MeasurementUnit,
    MeasurementValue, MetadataType, ProteinIdentifier, Protocol
)


logger = logging.getLogger(__name__)
MType = namedtuple('MType', ['compartment', 'type', 'unit', ])


@shared_task
def import_task(study_id, user_id, data):
    study = models.Study.objects.get(pk=study_id)
    user = models.User.objects.get(pk=user_id)
    try:
        importer = TableImport(study, user)
        count = importer.import_data(data)
    except Exception as e:
        raise RuntimeError(
            'Failed import to %(study)s, EDD encountered this problem: %(problem)s' % {
                'problem': e,
                'study': study.name,
            }
        )
    return _('Finished import to %(study)s: %(count)d measurements added.' % {
        'count': count,
        'study': study.name,
    })


class TableImport(object):
    """ Object to handle processing of data POSTed to /study/{id}/import view and add
        measurements to the database. """

    MODE_TRANSCRIPTOMICS = 'tr'
    MODE_PROTEOMICS = 'pr'

    def __init__(self, study, user, request=None):
        """
        Creates an import handler.
        :param study: the target study for import
        :param user: the user performing the import
        :param request: (optional) if provided, can add messages using Django messages framework
        :raises: PermissionDenied if the user does not have write access to the study
        """
        self._study = study
        self._user = user
        self._line_assay_lookup = {}
        self._line_lookup = {}
        self._meta_lookup = {}
        self._request = request
<<<<<<< HEAD
        # end up looking for hours repeatedly, just load once at init
        self._hours = MeasurementUnit.objects.get(unit_name='hours')
        if not self._study.user_can_write(user):
            raise PermissionDenied(
                '%s does not have write access to study "%s"' % (user.username, self.study.name)
            )
=======
        self.error_count = 0
>>>>>>> bd9c747b

    @atomic
    def import_data(self, data):
        """
        Performs the import
        :param data:
        :return:
        :raises: ValidationError if no data are provided to import
        """
        self._data = data
        series = json.loads(data.get('jsonoutput', '[]'))
        self.check_series_points(series)
<<<<<<< HEAD
        count = 0
        with transaction.atomic(savepoint=False):
            self.init_lines_and_assays(series)
            count = self.create_measurements(series)
        return count
=======
        self.init_lines_and_assays(series)
        created_count = self.create_measurements(series)

        # if any deferred errors occurred, raise an Exception to abort the transaction.
        # we should generally avoid this since workarounds make the code more
        # complex/hard-to-maintain, but just in case...better to fail than to partially apply
        # changes
        if self.error_count:
            raise RuntimeError('%d errors occurred during the import attempt' % self.error_count)

        return created_count
>>>>>>> bd9c747b

    def check_series_points(self, series):
        """
        Checks that each item in the series has some data or metadata, and sets a
        'nothing to import' value for the item if that's the case
         """
        for item in series:
            points = item.get('data', [])
            meta = item.get('metadata_by_id', {})
            for meta_id in meta:
                self._metatype(meta_id)  # don't care about return value here
            if len(points) == 0 and len(meta) == 0:
                item['nothing_to_import'] = True

    def init_lines_and_assays(self, series):
        """ Client-side code detects labels for assays/lines, and allows the user to select
            an "ID" for each label; these ids are passed along in each set and are used to resolve
            actual Line and Assay instances. """
        for item in series:
            item['assay_obj'] = self._init_item_assay(item)

    def _init_item_assay(self, item):
        assay = None
        assay_id = item.get('assay_id', None)
        assay_name = item.get('assay_name', None)
        if assay_id is None:
            logger.warning('Import set has undefined assay_id field.')
            item['invalid_fields'] = True
        elif assay_id not in ['new', 'named_or_new', ]:
            # attempt to lookup existing assay
            try:
                assay = Assay.objects.get(pk=assay_id, line__study_id=self._study.pk)
            except Assay.DoesNotExist:
                logger.warning(
                    'Import set cannot load Assay,Study: %(assay_id)s,%(study_id)s' % {
                        'assay_id': assay_id,
                        'study_id': self._study.pk,
                    }
                )
                item['invalid_fields'] = True
        else:
            # At this point we know we need to create an Assay, or reference one we created
            # earlier. The question is, for which Line and Protocol? Now protocol_id is essential,
            # so we check it.
            protocol = self._init_item_protocol(item)
            line = self._init_item_line(item)
            if assay_name is None or assay_name.strip() == '':
                # if we have no name, 'named_or_new' and 'new' are treated the same
                assay_name = str(line.new_assay_number(protocol))
            key = (line.id, assay_name)
            if protocol is None or line is None:
                pass  # already logged errors, move on
            elif key in self._line_assay_lookup:
                assay = self._line_assay_lookup[key]
            else:
                assay = line.assay_set.create(
                    name=assay_name,
                    protocol=protocol,
                    experimenter=self._user,
                )
                logger.info('Created new Assay %s:%s' % (assay.id, assay_name))
                self._line_assay_lookup[key] = assay
        return assay

    def _init_item_line(self, item):
        line = None
        line_id = item.get('line_id', None)
        line_name = item.get('line_name', None)
        if line_id is None:
            logger.warning('Import set needs new Assay but has undefined line_id field.')
            item['invalid_fields'] = True
        elif line_id == 'new':
            # If the label is 'None' we attempt to locate (or if missing, create) a Line named
            # 'New Line'.
            # (If a user wants a new Line created but has not specified a name, it means we have
            # no way of distinguishing one new Line request in a multi-set import from any other.
            # So the only sane behavior is to place all the sets under one Line.)
            if line_name is None or line_name.strip() == '':
                line_name = _('New Line')
            if line_name in self._line_lookup:
                line = self._line_lookup[line_name]
            else:
                line = self._study.line_set.create(
                    name=line_name,
                    contact=self._user,
                    experimenter=self._user
                )
                self._line_lookup[line_name] = line
                logger.info('Created new Line %s:%s' % (line.id, line.name))
        else:
            try:
                line = Line.objects.get(pk=line_id, study_id=self._study.pk)
            except Line.DoesNotExist:
                logger.warning(
                    'Import set cannot load Line,Study: %(line_id)s,%(study_id)s' % {
                        'line_id': line_id,
                        'study_id': self._study.pk,
                    }
                )
                item['invalid_fields'] = True
        return line

    def _init_item_protocol(self, item):
        protocol = None
        protocol_id = item.get('protocol_id', None)
        if protocol_id is None:
            logger.warning('Import set needs new Assay, but has undefined protocol_id field.')
            item['invalid_fields'] = True
        else:
            try:
                protocol = Protocol.objects.get(pk=protocol_id)
            except Protocol.DoesNotExist:
                logger.warning('Import set cannot load protocol %s' % (protocol_id))
                item['invalid_fields'] = True
        return protocol

    def create_measurements(self, series):
        added = 0
        # TODO: During a standard-size biolector import (~50000 measurement values) this loop runs
        # very slowly on my test machine, consistently taking an entire second per set (approx 300
        # values each). To an end user, this makes the submission appear to hang for over a
        # minute, which might make them behave erratically...
        for (index, item) in enumerate(series):
            points = item.get('data', [])
            meta = item.get('metadata_by_id', {})
            if item.get('nothing_to_import', False):
                logger.warning('Skipped set %s because it has no data' % index)
            elif item.get('invalid_fields', False):
                logger.warning('Skipped set %s because it has invalid fields' % index)
            elif item.get('assay_obj', None) is None:
                logger.warning('Skipped set %s because no assay could be loaded' % index)
            else:
                assay = item['assay_obj']
                record = self._load_measurement_record(item)
                added += self._process_measurement_points(record, points)
                self._process_metadata(assay, meta)
                # force refresh of Assay's Update (also saves any changed metadata)
                assay.save()
        for line in self._line_lookup.values():
            # force refresh of Update (also saves any changed metadata)
            line.save()
        self._study.save()
        return added

<<<<<<< HEAD
    def _load_measurement_record(self, item):
=======
    def _load_measurement_record(self, item, hours):
        # TODO: stuffing hours in parameter list is a little gross, but otherwise would need
        #   multiple unnecessary queries
        record = None
>>>>>>> bd9c747b
        assay = item['assay_obj']
        points = item.get('data', [])
        mtype = self._mtype(item)

        logger.info('Loading measurements for %s:%s' % (mtype.compartment, mtype.type))
        records = assay.measurement_set.filter(
            measurement_type_id=mtype.type,
            compartment=mtype.compartment,
        )

        if records.count() > 0:
            if self._replace():
                records.delete()
            else:
                record = records[0]
                record.save()  # force refresh of Update
        if record is None:

            record = assay.measurement_set.create(
                measurement_type_id=mtype.type,
                measurement_format=self._mtype_guess_format(points),
                compartment=mtype.compartment,
                experimenter=self._user,
                x_units=self._hours,
                y_units_id=mtype.unit,
            )
        return record

    def _process_measurement_points(self, record, points):
        added = 0
        for x, y in points:
            (xvalue, yvalue) = (self._extract_value(x), self._extract_value(y))
            try:
                point = record.measurementvalue_set.get(x=xvalue)
            except MeasurementValue.DoesNotExist:
                point = record.measurementvalue_set.create(x=xvalue, y=yvalue)
            else:
                point.y = yvalue
                point.save()
            added += 1
        return added

    def _process_metadata(self, assay, meta):
        if len(meta) > 0:
            if self._replace():
                # would be simpler to do assay.meta_store.clear()
                # but we only want to replace types included in import data
                for label, metatype in self._meta_lookup.items():
                    if metatype.pk in assay.meta_store:
                        del assay.meta_store[metatype.pk]
                    elif metatype.pk in assay.line.meta_store:
                        del assay.line.meta_store[metatype.pk]
            for meta_id, value in meta.items():
                metatype = self._metatype(meta_id)
                if metatype is not None:
                    if metatype.for_line():
                        assay.line.meta_store[metatype.pk] = value
                    elif metatype.for_protocol():
                        assay.meta_store[metatype.pk] = value

    def _extract_value(self, value):
        # make sure input is string first, split on slash or colon, and give back array of numbers
        try:
            return map(float, re.split('/|:', ('%s' % value).replace(',', '')))
        except ValueError:
            warnings.warn('Value %s could not be interpreted as a number' % value)
        return []

    def _mode(self):
        return self._data.get('datalayout', None)

    def _metatype(self, meta_id):
        if meta_id not in self._meta_lookup:
            try:
                self._meta_lookup[meta_id] = MetadataType.objects.get(pk=meta_id)
            except MetadataType.DoesNotExist:
                logger.warning('No MetadataType found for %s' % meta_id)
        return self._meta_lookup.get(meta_id, None)

    def _mtype(self, item):
<<<<<<< HEAD
        NO_TYPE = MType(Measurement.Compartment.UNKNOWN, None, self._hours)
        # In Transcriptomics and Proteomics mode, we attempt to resolve measurements server-side,
        # so we go by the measurement_name, ignoring the measurement_id and related fields (which
        # will be blank)
        found_type = self._mtype_from_layout(item, self._hours, default=NO_TYPE)
        if found_type is NO_TYPE:
            found_type = MType(
                item.get('compartment_id', Measurement.Compartment.UNKNOWN),
                item.get('measurement_id', None),
                item.get('units_id', None),
            )
=======
        hours = MeasurementUnit.objects.get(unit_name='hours')
        NO_TYPE = MType(Measurement.Compartment.UNKNOWN, None, hours)

        # In Transcriptomics and Proteomics mode, we attempt to resolve measurements client-side,
        # so we go by the measurement_name, ignoring the measurement_id and related fields (which
        # will be blank)
        found_type = self._mtype_from_mode(item, hours, default=NO_TYPE)

        if found_type is not NO_TYPE:
            return found_type

        type_id = item.get('measurement_id', 0)
        units_id = item.get('units_id', 0)
        try:
            found_type = MType(
                item.get('compartment_id', Measurement.Compartment.UNKNOWN),
                MeasurementType.objects.get(pk=type_id),
                MeasurementUnit.objects.get(pk=units_id)
            )
        except MeasurementType.DoesNotExist as e:
            # failed to match type
            message = (_('Could not match selected Measurement Type; got type ID = '
                       '%(type_id)s.') % { 'type_id': type_id, })
            raise ValidationError(message)
        except MeasurementUnit.DoesNotExist as e:
            # failed to match unit
            raise ValidationError(_('Could not match selected Measurement Unit; got unit ID = '
                                   '%(unit_id)s.') % {'unit_id': units_id, })
        except ValueError as e:
            # failed to parse type or unit
            raise ValidationError(
                _('Failed to parse data for Type or Units of measurement. Did you specify a '
                  'type and unit for the measurements? Error details: %(err_msg)s') % {
                    'err_msg': e,
                }
            )
            pass
>>>>>>> bd9c747b
        return found_type

    def _mtype_from_mode(self, item, hours, default=None):
        """
        Attempts to infer the measurement type of the input item from the general import mode
        specified in the input / in Step 1 of the import GUI.
        :param item: a dictionary containing the JSON data for a single measurement item sent
        from the front end
        :param hours: the MeasurementType for hours. Prevents us from having to repeatedly query
        for it.
        :param default: the default value to return if no better one can be inferred
        :return: the measurement type, or the specified default if no better one is found
        """
        found_type = default
<<<<<<< HEAD
        layout = self._layout()
        label = item.get('measurement_name', None)
        source = Datasource(name=self._user.username)  # defining, but not saving unless needed
        if layout == 'tr':
            genes = GeneIdentifier.objects.filter(type_name=label)
=======
        mode = self._mode()
        measurement_name = item.get('measurement_name', None)
        if mode == self.MODE_TRANSCRIPTOMICS:
            genes = GeneIdentifier.objects.filter(type_name=measurement_name)
>>>>>>> bd9c747b
            if len(genes) == 1:
                found_type = MType(Measurement.Compartment.UNKNOWN, genes[0], hours)
            else:
                logger.warning('Found %(length)s GeneˇIdentifier instances for %(name)s' % {
                    'length': len(genes),
                    'name': measurement_name,
                })
        elif mode == self.MODE_PROTEOMICS:
            # extract Uniprot accession data from the measurement name, if present
            accession_match = ProteinIdentifier.accession_pattern.match(measurement_name)
            uniprot_id = accession_match.group(1) if accession_match else None

            # search for proteins matching the name. we're fairly permissive during lookup to
            # account for some small percentage of protein names that don't follow the Uniprot,
            # as well as legacy proteins in EDD's database
            name_match_criteria = Q(type_name=measurement_name)

            ALLOW_PERMISSIVE_PROTEIN_MATCHING = False

            if ALLOW_PERMISSIVE_PROTEIN_MATCHING:
                name_match_criteria = name_match_criteria| Q(short_name=measurement_name)
                if uniprot_id:
                    name_match_criteria = name_match_criteria | Q(short_name=uniprot_id)
            proteins = ProteinIdentifier.objects.filter(name_match_criteria)

            if len(proteins) == 1:
                found_type = MType(Measurement.Compartment.UNKNOWN, proteins[0], hours)
            else:
                # fail if protein couldn't be uniquely matched, but detect all non-matches before
                # failing
                if len(proteins) > 1:
                    raise ValidationError('More than one match was found for protein name %s. '
                                          'Used' % measurement_name)

                # try to create a new protein
                else:
                    # enforce ProteinIdentifier naming conventions for new ProteinIdentifiers,
                    # if configured. this isn't as good as looking them up in Uniprot, but should
                    # help as a stopgap to curate our protein entries
                    if settings.REQUIRE_UNIPROT_ACCESSION_IDS and not accession_match:
                        raise ValidationError('''Protein name "%s" isn't a valid UniProt'''
                                             ''' accession id.''')

                    logger.info('Creating a new ProteinIdentifier for %(name)s' % {
                        'name': measurement_name,
                    })

                    # create the new protein id
                    # FIXME: this blindly creates a new type; should try external lookups first?
                    source = Datasource.objects.create(name=self._user.username)
                    p = ProteinIdentifier.objects.create(type_name=measurement_name,
                                                         short_name=uniprot_id, source=source)
                    found_type = MType(Measurement.Compartment.UNKNOWN, p, hours)
        return found_type

    def _mtype_guess_format(self, points):
        mode = self._mode()
        if mode == 'mdv':
            return Measurement.Format.VECTOR    # carbon ratios are vectors
        elif mode in (self.MODE_TRANSCRIPTOMICS, self.MODE_PROTEOMICS):
            return Measurement.Format.SCALAR    # always single values
        elif len(points):
            # if first value looks like carbon ratio (vector), treat all as vector
            (x, y) = points[0]
            # several potential inputs to handle: list, string, numeric
            if isinstance(y, list):
                return Measurement.Format.VECTOR
            elif y is not None and isinstance(y, string_types) and ('/' in y or ':' in y):
                return Measurement.Format.VECTOR
        return Measurement.Format.SCALAR

    def _replace(self):
        return self._data.get('writemode', None) == 'r'

    def _messages_error(self, message, **kwargs):
        """ Simple wrapper for django messages framework if request passed to TableImport. """
        self.error_count+=1
        if self._request is not None:
            messages.error(self._request, message, **kwargs)

    def _messages_success(self, message, **kwargs):
        """ Simple wrapper for django messages framework if request passed to TableImport. """
        if self._request is not None:
            messages.success(self._request, message, **kwargs)

    def _messages_warning(self, message, **kwargs):
        """ Simple wrapper for django messages framework if request passed to TableImport. """
        if self._request is not None:
            messages.warning(self._request, message, **kwargs)<|MERGE_RESOLUTION|>--- conflicted
+++ resolved
@@ -8,14 +8,10 @@
 
 from celery import shared_task
 from collections import namedtuple
-from django.conf import settings as django_settings, settings
+from django.conf import settings
 from django.contrib import messages
-<<<<<<< HEAD
-from django.core.exceptions import PermissionDenied
+from django.core.exceptions import PermissionDenied, ValidationError
 from django.db import transaction
-=======
-from django.core.exceptions import PermissionDenied, ValidationError
->>>>>>> bd9c747b
 from django.db.models import Q
 from django.db.transaction import atomic
 from django.utils.translation import ugettext as _
@@ -73,18 +69,14 @@
         self._line_lookup = {}
         self._meta_lookup = {}
         self._request = request
-<<<<<<< HEAD
         # end up looking for hours repeatedly, just load once at init
         self._hours = MeasurementUnit.objects.get(unit_name='hours')
         if not self._study.user_can_write(user):
             raise PermissionDenied(
                 '%s does not have write access to study "%s"' % (user.username, self.study.name)
             )
-=======
-        self.error_count = 0
->>>>>>> bd9c747b
-
-    @atomic
+
+    @atomic(savepoint=False)
     def import_data(self, data):
         """
         Performs the import
@@ -95,25 +87,8 @@
         self._data = data
         series = json.loads(data.get('jsonoutput', '[]'))
         self.check_series_points(series)
-<<<<<<< HEAD
-        count = 0
-        with transaction.atomic(savepoint=False):
-            self.init_lines_and_assays(series)
-            count = self.create_measurements(series)
-        return count
-=======
         self.init_lines_and_assays(series)
-        created_count = self.create_measurements(series)
-
-        # if any deferred errors occurred, raise an Exception to abort the transaction.
-        # we should generally avoid this since workarounds make the code more
-        # complex/hard-to-maintain, but just in case...better to fail than to partially apply
-        # changes
-        if self.error_count:
-            raise RuntimeError('%d errors occurred during the import attempt' % self.error_count)
-
-        return created_count
->>>>>>> bd9c747b
+        return self.create_measurements(series)
 
     def check_series_points(self, series):
         """
@@ -258,14 +233,8 @@
         self._study.save()
         return added
 
-<<<<<<< HEAD
     def _load_measurement_record(self, item):
-=======
-    def _load_measurement_record(self, item, hours):
-        # TODO: stuffing hours in parameter list is a little gross, but otherwise would need
-        #   multiple unnecessary queries
         record = None
->>>>>>> bd9c747b
         assay = item['assay_obj']
         points = item.get('data', [])
         mtype = self._mtype(item)
@@ -346,57 +315,17 @@
         return self._meta_lookup.get(meta_id, None)
 
     def _mtype(self, item):
-<<<<<<< HEAD
         NO_TYPE = MType(Measurement.Compartment.UNKNOWN, None, self._hours)
         # In Transcriptomics and Proteomics mode, we attempt to resolve measurements server-side,
         # so we go by the measurement_name, ignoring the measurement_id and related fields (which
         # will be blank)
-        found_type = self._mtype_from_layout(item, self._hours, default=NO_TYPE)
+        found_type = self._mtype_from_mode(item, self._hours, default=NO_TYPE)
         if found_type is NO_TYPE:
             found_type = MType(
                 item.get('compartment_id', Measurement.Compartment.UNKNOWN),
                 item.get('measurement_id', None),
                 item.get('units_id', None),
             )
-=======
-        hours = MeasurementUnit.objects.get(unit_name='hours')
-        NO_TYPE = MType(Measurement.Compartment.UNKNOWN, None, hours)
-
-        # In Transcriptomics and Proteomics mode, we attempt to resolve measurements client-side,
-        # so we go by the measurement_name, ignoring the measurement_id and related fields (which
-        # will be blank)
-        found_type = self._mtype_from_mode(item, hours, default=NO_TYPE)
-
-        if found_type is not NO_TYPE:
-            return found_type
-
-        type_id = item.get('measurement_id', 0)
-        units_id = item.get('units_id', 0)
-        try:
-            found_type = MType(
-                item.get('compartment_id', Measurement.Compartment.UNKNOWN),
-                MeasurementType.objects.get(pk=type_id),
-                MeasurementUnit.objects.get(pk=units_id)
-            )
-        except MeasurementType.DoesNotExist as e:
-            # failed to match type
-            message = (_('Could not match selected Measurement Type; got type ID = '
-                       '%(type_id)s.') % { 'type_id': type_id, })
-            raise ValidationError(message)
-        except MeasurementUnit.DoesNotExist as e:
-            # failed to match unit
-            raise ValidationError(_('Could not match selected Measurement Unit; got unit ID = '
-                                   '%(unit_id)s.') % {'unit_id': units_id, })
-        except ValueError as e:
-            # failed to parse type or unit
-            raise ValidationError(
-                _('Failed to parse data for Type or Units of measurement. Did you specify a '
-                  'type and unit for the measurements? Error details: %(err_msg)s') % {
-                    'err_msg': e,
-                }
-            )
-            pass
->>>>>>> bd9c747b
         return found_type
 
     def _mtype_from_mode(self, item, hours, default=None):
@@ -411,22 +340,14 @@
         :return: the measurement type, or the specified default if no better one is found
         """
         found_type = default
-<<<<<<< HEAD
-        layout = self._layout()
-        label = item.get('measurement_name', None)
-        source = Datasource(name=self._user.username)  # defining, but not saving unless needed
-        if layout == 'tr':
-            genes = GeneIdentifier.objects.filter(type_name=label)
-=======
         mode = self._mode()
         measurement_name = item.get('measurement_name', None)
         if mode == self.MODE_TRANSCRIPTOMICS:
             genes = GeneIdentifier.objects.filter(type_name=measurement_name)
->>>>>>> bd9c747b
             if len(genes) == 1:
                 found_type = MType(Measurement.Compartment.UNKNOWN, genes[0], hours)
             else:
-                logger.warning('Found %(length)s GeneˇIdentifier instances for %(name)s' % {
+                logger.warning('Found %(length)s GeneIdentifier instances for %(name)s' % {
                     'length': len(genes),
                     'name': measurement_name,
                 })
@@ -443,7 +364,7 @@
             ALLOW_PERMISSIVE_PROTEIN_MATCHING = False
 
             if ALLOW_PERMISSIVE_PROTEIN_MATCHING:
-                name_match_criteria = name_match_criteria| Q(short_name=measurement_name)
+                name_match_criteria = name_match_criteria | Q(short_name=measurement_name)
                 if uniprot_id:
                     name_match_criteria = name_match_criteria | Q(short_name=uniprot_id)
             proteins = ProteinIdentifier.objects.filter(name_match_criteria)
@@ -463,8 +384,8 @@
                     # if configured. this isn't as good as looking them up in Uniprot, but should
                     # help as a stopgap to curate our protein entries
                     if settings.REQUIRE_UNIPROT_ACCESSION_IDS and not accession_match:
-                        raise ValidationError('''Protein name "%s" isn't a valid UniProt'''
-                                             ''' accession id.''')
+                        raise ValidationError('Protein name "%s" isn\'t a valid UniProt '
+                                              'accession id.')
 
                     logger.info('Creating a new ProteinIdentifier for %(name)s' % {
                         'name': measurement_name,
@@ -495,20 +416,4 @@
         return Measurement.Format.SCALAR
 
     def _replace(self):
-        return self._data.get('writemode', None) == 'r'
-
-    def _messages_error(self, message, **kwargs):
-        """ Simple wrapper for django messages framework if request passed to TableImport. """
-        self.error_count+=1
-        if self._request is not None:
-            messages.error(self._request, message, **kwargs)
-
-    def _messages_success(self, message, **kwargs):
-        """ Simple wrapper for django messages framework if request passed to TableImport. """
-        if self._request is not None:
-            messages.success(self._request, message, **kwargs)
-
-    def _messages_warning(self, message, **kwargs):
-        """ Simple wrapper for django messages framework if request passed to TableImport. """
-        if self._request is not None:
-            messages.warning(self._request, message, **kwargs)+        return self._data.get('writemode', None) == 'r'