# -*- coding: utf-8 -*-
from __future__ import unicode_literals

import json
import logging
from collections import OrderedDict
from copy import deepcopy

from builtins import str
from django import forms
from django.contrib.auth import get_user_model
from django.contrib.auth.models import Group
from django.contrib.postgres.forms import HStoreField
from django.core.exceptions import ValidationError
from django.db.models import Prefetch, Q
from django.db.models.base import Model
from django.db.models.manager import BaseManager
from django.http import QueryDict
from django.utils.safestring import mark_safe
from django.utils.translation import ugettext_lazy as _
from form_utils.forms import BetterModelForm
from functools import partial

from jbei.ice.rest.ice import IceApi, HmacAuth, IceHmacAuth
from .export import table
from .models import (
    Assay, Attachment, CarbonSource, Comment, Line, Measurement, MeasurementType,
    MeasurementValue, MetadataType, Protocol, Strain, Study, StudyPermission, Update,
    WorklistTemplate, WorklistColumn,
)

User = get_user_model()
logger = logging.getLogger(__name__)


class AutocompleteWidget(forms.widgets.MultiWidget):
    """ Custom widget for a paired autocomplete and hidden ID field. """
    class Media:
        js = (
            'main/js/lib/jquery/jquery.js',
            'main/js/lib/jquery-ui/jquery-ui.min.js',
            'main/js/autocomplete2.js',
            )
        css = {
            'all': (
                'main/js/lib/jquery-ui/jquery-ui.min.css',
                'main/widgets.css',
            ),
        }

    def __init__(self, attrs=None, model=User, opt={}):
        _widgets = (
            forms.widgets.TextInput(attrs=opt.get('text_attr', {})),
            forms.HiddenInput()
            )
        self.model = model
        super(AutocompleteWidget, self).__init__(_widgets, attrs)

    def get_model(self):
        return self.model

    def decompress(self, value):
        # if the value is the actual model instance, don't try to look up model
        if isinstance(value, Model):
            return [self.display_value(value), value.pk]
        elif value:
            SelfModel = self.get_model()
            o = SelfModel.objects.get(pk=value)
            return [self.display_value(o), value]
        return ['', None]

    def display_value(self, value):
        return str(value)

    def value_from_datadict(self, data, files, name):
        widgets = enumerate(self.widgets)
        v = [w.value_from_datadict(data, files, name + '_%s' % i) for i, w in widgets]
        # v[0] is text of field, v[1] is hidden ID
        return v[1]


class MultiAutocompleteWidget(AutocompleteWidget):
    """ Extension to Autocomplete widget that handles multiple autocompleted values.
        All values must be lists; either a list of results from decompress, or a list of values
        to be passed to decompress """
    def __init__(self, **kwargs):
        self._separator = kwargs.pop('separator', ',')
        super(MultiAutocompleteWidget, self).__init__(**kwargs)

    def decompress(self, value):
        if isinstance(value, BaseManager):
            # delegate decompress for individual items
            values = map(super(MultiAutocompleteWidget, self).decompress, value.all())
            # zip together into array of two value-arrays
            values = zip(*values)
            if len(values):
                # join by the separator string
                return [
                    self._separator.join(map(str, values[0])),
                    self._separator.join(map(str, values[1])),
                ]
            else:
                # there are no values, return "empty" structure
                return ['', None]
        return super(MultiAutocompleteWidget, self).decompress(value)

    def render(self, name, value, attrs=None):
        joined = []
        _range = range(len(self.widgets))
        for index in _range:
            joined.append([])
        if value is None:
            value = []
        for item in value:
            if not isinstance(item, list):
                item = self.decompress(item)
            for index in _range:
                joined[index].append(item[index] if len(item) > index else '')
        for index in _range:
            joined[index] = self._separator.join(map(str, joined[index]))
        return super(MultiAutocompleteWidget, self).render(name, joined, attrs)

    def value_from_datadict(self, data, files, name):
        # value from super will be joined by self._separator, so split it to get the true value
        joined = super(MultiAutocompleteWidget, self).value_from_datadict(data, files, name)
        if joined:
            return joined.split(self._separator)
        return []


class UserAutocompleteWidget(AutocompleteWidget):
    """ Autocomplete widget for Users """
    def __init__(self, attrs=None, opt={}):
        opt.update({'text_attr': {'class': 'autocomp autocomp_user', }, })
        super(UserAutocompleteWidget, self).__init__(attrs=attrs, model=User, opt=opt)


class GroupAutocompleteWidget(AutocompleteWidget):
    """ Autocomplete widget for Groups """
    def __init__(self, attrs=None, opt={}):
        opt.update({'text_attr': {'class': 'autocomp autocomp_group', }, })
        super(GroupAutocompleteWidget, self).__init__(attrs=attrs, model=Group, opt=opt)


class RegistryValidator(object):
    def __init__(self, existing_strain=None):
        self.existing_strain = existing_strain
        self.count = None
        self.part = None

    def load_part_from_ice(self, registry_id):
        update = Update.load_update()
        user_email = update.mod_by.email
        try:
<<<<<<< HEAD
            ice = IceApi(HmacAuth.get(username=user_email))
            (self.part, url) = ice.fetch_part(registry_id)
=======
            update = Update.load_update()
            ice = IceApi(IceHmacAuth.get(username=update.mod_by.email))
            (self.part, url) = ice.get_entry(value)
>>>>>>> 2763121d
            self.part['url'] = ''.join((ice.base_url, '/entry/', str(self.part['id']), ))
        except Exception:
            logger.exception('Exception loading part %(part_id)s from ICE for user '
                             '%(user_email)s' % {
                                'part_id': registry_id,
                                'user_email': user_email, })
            raise ValidationError(
                _('Failed to load strain %(uuid)s from ICE'),
                code='ice failure',
                params={"uuid": registry_id,},
            )

    def save_strain(self):
        if self.part and self.existing_strain:
            self.existing_strain.registry_id = self.part['recordId']
            self.existing_strain.registry_url = self.part['url']
            self.existing_strain.save()
        elif self.part:
            Strain.objects.create(
                name=self.part['name'],
                description=self.part['shortDescription'],
                registry_id=self.part['recordId'],
                registry_url=self.part['url'],
            )

    def validate(self, value):
        try:
            if isinstance(value, (list, tuple)):
                for v in value:
                    self.validate(v)
                return
            qs = Strain.objects.filter(registry_id=value)
            if self.existing_strain:
                qs = qs.exclude(pk__in=[self.existing_strain])
            self.count = qs.count()
            if self.count == 0:
                logger.info('No EDD Strain found with registry_id %s. Searching ICE...', value)
                self.load_part_from_ice(value)
                self.save_strain()
            elif self.count > 1:
                raise ValidationError(
                    _('Selected ICE record is already linked to EDD strains: %(strains)s'),
                    code='existing records',
                    params={"strains": list(qs), },
                )
        except ValueError:
            raise ValidationError(
                _('Error querying for an EDD strain with registry_id %(uuid)s'),
                code='query failure',
                params={"uuid": value, },
            )


class RegistryAutocompleteWidget(AutocompleteWidget):
    """ Autocomplete widget for Registry strains """
    def __init__(self, attrs=None, opt={}):
        opt.update({'text_attr': {'class': 'autocomp autocomp_reg', }, })
        super(RegistryAutocompleteWidget, self).__init__(attrs=attrs, model=Strain, opt=opt)

    def decompress(self, value):
        """ Overriding since Strain uses registry_id for lookups. """
        if isinstance(value, Strain):
            return [self.display_value(value), value.registry_id, ]
        elif value:
            try:
                o = Strain.objects.get(registry_id=value)
                return [self.display_value(o), value, ]
            except Strain.DoesNotExist:
                pass
        return ['', None, ]


class MultiRegistryAutocompleteWidget(MultiAutocompleteWidget, RegistryAutocompleteWidget):
    pass


class CarbonSourceAutocompleteWidget(AutocompleteWidget):
    """ Autocomplete widget for carbon sources """
    def __init__(self, attrs=None, opt={}):
        opt.update({'text_attr': {'class': 'autocomp autocomp_carbon', }, })
        super(CarbonSourceAutocompleteWidget, self).__init__(
            attrs=attrs, model=CarbonSource, opt=opt)

    def display_value(self, value):
        return value.name


class MultiCarbonSourceAutocompleteWidget(MultiAutocompleteWidget, CarbonSourceAutocompleteWidget):
    pass


class MetadataTypeAutocompleteWidget(AutocompleteWidget):
    """ Autocomplete widget for types of metadata """
    def __init__(self, attrs=None, opt={}):
        opt.update({'text_attr': {'class': 'autocomp autocomp_type', }, })
        super(MetadataTypeAutocompleteWidget, self).__init__(
            attrs=attrs, model=MetadataType, opt=opt)


class MeasurementTypeAutocompleteWidget(AutocompleteWidget):
    """ Autocomplete widget for types of metadata """
    def __init__(self, attrs=None, opt={}):
        """ Set opt with {'text_attr': {'class': 'autocomp autocomp_XXX'}} to override. """
        my_opt = {'text_attr': {'class': 'autocomp autocomp_measure', }, }
        my_opt.update(**opt)
        super(MeasurementTypeAutocompleteWidget, self).__init__(
            attrs=attrs, model=MeasurementType, opt=my_opt,
        )


class CreateStudyForm(forms.ModelForm):
    """ Form to create a new study. """
    class Meta:
        model = Study
        fields = ['name', 'description', 'contact', ]
        labels = {
            'name': _('Study Name'),
            'description': _('Description'),
            'contact': _('Contact'),
        }
        widgets = {
            'name': forms.widgets.TextInput(attrs={'size': 50}),
            'description': forms.widgets.Textarea(attrs={'cols': 100}),
            'contact': UserAutocompleteWidget(),
        }

    def __init__(self, *args, **kwargs):
        # removes default hard-coded suffix of colon character on all labels
        kwargs.setdefault('label_suffix', '')
        super(CreateStudyForm, self).__init__(*args, **kwargs)

    def save(self, commit=True, force_insert=False, force_update=False, *args, **kwargs):
        # save the study
        s = super(CreateStudyForm, self).save(commit=commit, *args, **kwargs)
        # make sure the creator has write permission, and ESE has read
        s.userpermission_set.update_or_create(
            user=s.created.mod_by,
            permission_type=StudyPermission.WRITE,
        )
        # XXX hard-coding the ID is gross, do it better
        s.grouppermission_set.update_or_create(
            group_id=1,
            permission_type=StudyPermission.READ,
        )
        return s


class CreateAttachmentForm(forms.ModelForm):
    """ Form to create a new attachment. """
    class Meta:
        model = Attachment
        fields = ('file', 'description', )
        labels = {
            'file': _('Attachment'),
            'description': _('Description'),
        }
        widgets = {
            'description': forms.widgets.TextInput(),
        }

    def __init__(self, *args, **kwargs):
        # removes default hard-coded suffix of colon character on all labels
        kwargs.setdefault('label_suffix', '')
        # store the parent EDDObject
        self._parent = kwargs.pop('edd_object', None)
        super(CreateAttachmentForm, self).__init__(*args, **kwargs)

    def save(self, commit=True, force_insert=False, force_update=False, *args, **kwargs):
        a = super(CreateAttachmentForm, self).save(commit=False, *args, **kwargs)
        a.object_ref = self._parent
        if commit:
            a.save()
        return a


class CreateCommentForm(forms.ModelForm):
    """ Form to create a new comment. """
    class Meta:
        model = Comment
        fields = ('body', )
        labels = {
            'body': _('')
        }

    def __init__(self, *args, **kwargs):
        # removes default hard-coded suffix of colon character on all labels
        kwargs.setdefault('label_suffix', '')
        # store the parent EDDObject
        self._parent = kwargs.pop('edd_object', None)
        super(CreateCommentForm, self).__init__(*args, **kwargs)

    def save(self, commit=True, force_insert=False, force_update=False, *args, **kwargs):
        c = super(CreateCommentForm, self).save(commit=False, *args, **kwargs)
        c.object_ref = self._parent
        if commit:
            c.save()
        return c


class EDDHStoreField(HStoreField):
    def to_python(self, value):
        if not value:
            return {}
        try:
            value = json.loads(value)
        except ValueError:
            raise ValidationError(
                self.error_messages['invalid_json'],
                code='invalid_json',
            )
        return value


class LineForm(forms.ModelForm):
    """ Form to create/edit a line. """
    # include hidden field for applying form changes to multiple Line instances by ID
    ids = forms.CharField(required=False, widget=forms.HiddenInput())

    class Meta:
        model = Line
        fields = (
            'name', 'description', 'control', 'contact', 'experimenter', 'carbon_source',
            'strains', 'meta_store',
        )
        labels = {
            'name': _('Line'),
            'description': _('Description'),
            'control': _('Is Control?'),
            'contact': _('Contact'),
            'experimenter': _('Experimenter'),
            'carbon_source': _('Carbon Source'),
            'strains': _('Strains'),
        }
        widgets = {
            'description': forms.Textarea(attrs={'rows': 2}),
            'contact': UserAutocompleteWidget(),
            'experimenter': UserAutocompleteWidget(),
            'carbon_source': MultiCarbonSourceAutocompleteWidget(),
            'strains': MultiRegistryAutocompleteWidget(),
            'meta_store': forms.HiddenInput(),
        }

    def __init__(self, *args, **kwargs):
        # removes default hard-coded suffix of colon character on all labels
        kwargs.setdefault('label_suffix', '')
        # store the parent Study
        self._study = kwargs.pop('study', None)
        super(LineForm, self).__init__(*args, **kwargs)
        # alter all fields to include a "bulk-edit" checkbox in label
        # initially hidden via "off" class
        for fieldname, field in self.fields.items():
            field.label = mark_safe(
                '<input type="checkbox" class="off bulk" name="%s" checked="checked" '
                'value/>%s' % (self.add_prefix('_bulk_%s' % fieldname), field.label)
                )
        # make sure strain is keyed by registry_id instead of pk, and validates uuid
        strains_field = self.fields['strains']

        def __clean(self, value):
            # validator creates Strain record if missing, now can check value
            for v in value:
                self.run_validators(v)
            return self.__clean(value)
        strains_field.__clean = strains_field.clean
        strains_field.clean = partial(__clean, strains_field)
        strains_field.to_field_name = 'registry_id'
        strains_field.validators = [RegistryValidator().validate, ]
        # keep a flag for bulk edit, treats meta_store slightly differently
        self._bulk = False
        # override form field handling of HStore
        meta = self.fields['meta_store']
        meta.to_python = EDDHStoreField.to_python.__get__(meta, EDDHStoreField)

    @classmethod
    def initial_from_model(cls, line, prefix=None):
        """ Builds a dict of initial form values from a Line model """
        initial = {}
        for fieldname in cls._meta.fields:
            widget = cls._meta.widgets.get(fieldname, None)
            value = getattr(line, fieldname)
            fieldkey = '%s-%s' % (prefix, fieldname) if prefix else fieldname
            # need to split MultiWidget values into each widget value
            if isinstance(widget, forms.widgets.MultiWidget):
                for i, part in enumerate(widget.decompress(value)):
                    initial['%s_%s' % (fieldkey, i)] = part
            # HStoreField gives back a dict; must serialize to json
            elif isinstance(value, dict):
                initial[fieldkey] = json.dumps(value)
            # everything else shove value into fieldname
            else:
                initial[fieldkey] = str(value)
        return initial

    def check_bulk_edit(self):
        self._bulk = True
        exclude = []
        # Look for "bulk-edit" checkboxes for each field
        for field in self.visible_fields():
            check = self.add_prefix('_bulk_%s' % field.name)
            if check not in self.data:
                exclude.append(field.name)
        # remove fields without a check from self, preventing processing
        for fieldname in exclude:
            # Removing excluded key from fields
            del self.fields[fieldname]

    def clean_meta_store(self):
        # go through and delete any keys with None values
        meta = self.cleaned_data['meta_store']
        none_keys = []
        for key, value in meta.items():
            if value is None:
                none_keys.append(key)
        for key in none_keys:
            # Removing None-valued key from meta
            del meta[key]
        if self.is_editing() and self._bulk:
            # Bulk edit updating meta_store
            in_place = {}
            in_place.update(self.instance.meta_store)
            in_place.update(meta)
            meta = in_place
        return meta

    def is_editing(self):
        return self.instance.pk is not None

    def save(self, commit=True, force_insert=False, force_update=False, *args, **kwargs):
        line = super(LineForm, self).save(commit=False, *args, **kwargs)
        line.study = self._study
        if commit:
            line.save()
            # since we forced commit=False in the first save, need to explicitly call save_m2m
            self.save_m2m()
        return line


class AssayForm(forms.ModelForm):
    """ Form to create/edit an assay. """
    # include hidden field for applying form changes to an Assay instance by ID
    assay_id = forms.CharField(required=False, widget=forms.HiddenInput())

    class Meta:
        model = Assay
        fields = (
            'name', 'description', 'protocol', 'experimenter',
        )
        help_texts = {
            'name': _('If left blank, a name in form [Line]-[Protocol]-[#] will be generated. '),
        }
        labels = {
            'name': _('Name'),
            'description': _('Description'),
            'protocol': _('Protocol'),
            'experimenter': _('Experimenter'),
        }
        widgets = {
            'description': forms.Textarea(attrs={'rows': 2}),
            'experimenter': UserAutocompleteWidget(),
        }

    def __init__(self, *args, **kwargs):
        # removes default hard-coded suffix of colon character on all labels
        kwargs.setdefault('label_suffix', '')
        # store the parent Line
        self._lines = kwargs.pop('lines', [])
        super(AssayForm, self).__init__(*args, **kwargs)
        self.fields['protocol'].queryset = Protocol.objects.order_by('name')

    def is_editing(self):
        return self.instance.pk is not None

    def save(self, commit=True, force_insert=False, force_update=False, *args, **kwargs):
        assay = super(AssayForm, self).save(commit=False, *args, **kwargs)

        # quick function to copy assay instance from form, and set to correct line
        def link_assay(line_id):
            clone = deepcopy(assay)
            clone.line_id = line_id
            return clone
        all_assays = map(link_assay, self._lines)
        if commit:
            [a.save() for a in all_assays]
        return all_assays


class MeasurementForm(forms.ModelForm):
    """ Form to create/edit a measurement. """
    class Meta:
        model = Measurement
        fields = ('measurement_type', 'y_units', 'compartment', )
        help_texts = {
            'measurement_type': _(''),
            'y_units': _('Select the units used for these measurements'),
            'compartment': _('(optional) Select if the measurement is inside or outside'
                             ' the organism')
        }
        labels = {
            'measurement_type': _('Type'),
            'y_units': _('Units'),
            'compartment': _('Compartment'),
        }
        widgets = {
            'measurement_type': MeasurementTypeAutocompleteWidget(),
        }

    def __init__(self, *args, **kwargs):
        # removes default hard-coded suffix of colon character on all labels
        kwargs.setdefault('label_suffix', '')
        # store the parent Assays
        self._assays = kwargs.pop('assays', [])
        super(MeasurementForm, self).__init__(*args, **kwargs)

    def save(self, commit=True, force_insert=False, force_update=False, *args, **kwargs):
        measure = super(MeasurementForm, self).save(commit=False, *args, **kwargs)

        # quick function to copy measurement instance from form, and set to correct assay
        def link_measure(assay_id):
            clone = deepcopy(measure)
            clone.assay_id = assay_id
            return clone
        all_measures = map(link_measure, self._assays)
        if commit:
            [m.save() for m in all_measures]
        return all_measures


class MeasurementValueForm(BetterModelForm):
    """ Form for an individual measurement value. """
    class Meta:
        fields = ('x', 'y', )
        fieldsets = [('', {'fields': ['x', 'y', ], }), ]
        model = MeasurementValue
        widgets = {
            'x': forms.widgets.NumberInput(),
            'y': forms.widgets.NumberInput(),
        }


MeasurementValueFormSet = forms.models.inlineformset_factory(
    Measurement, MeasurementValue, can_delete=False, extra=0, form=MeasurementValueForm, )


class ExportSelectionForm(forms.Form):
    """ Form used for selecting objects to export. """
    studyId = forms.ModelMultipleChoiceField(
        queryset=Study.objects.filter(active=True),
        required=False,
        widget=forms.MultipleHiddenInput
        )
    lineId = forms.ModelMultipleChoiceField(
        queryset=Line.objects.filter(active=True),
        required=False,
        widget=forms.MultipleHiddenInput
        )
    assayId = forms.ModelMultipleChoiceField(
        queryset=Assay.objects.filter(active=True),
        required=False,
        widget=forms.MultipleHiddenInput
        )
    measurementId = forms.ModelMultipleChoiceField(
        queryset=Measurement.objects.filter(active=True),
        required=False,
        widget=forms.MultipleHiddenInput
        )

    def __init__(self, *args, **kwargs):
        # removes default hard-coded suffix of colon character on all labels
        kwargs.setdefault('label_suffix', '')
        self._user = kwargs.pop('user', None)
        if self._user is None:
            raise ValueError("ExportSelectionForm requires a user parameter")
        self._selection = None
        super(ExportSelectionForm, self).__init__(*args, **kwargs)

    def clean(self):
        data = super(ExportSelectionForm, self).clean()
        # incoming IDs
        studyId = data.get('studyId', [])
        lineId = data.get('lineId', [])
        assayId = data.get('assayId', [])
        measureId = data.get('measurementId', [])
        self._selection = table.ExportSelection(self._user, studyId, lineId, assayId, measureId)
        return data

    def get_selection(self):
        if self._selection is None:
            if self.is_valid():
                return self._selection
            else:
                raise ValueError("Export Selection is invalid")
        return self._selection


class WorklistForm(forms.Form):
    """ Form used for selecting worklist export options. """
    template = forms.ModelChoiceField(
        queryset=WorklistTemplate.objects.prefetch_related(
            Prefetch('worklistcolumn_set', queryset=WorklistColumn.objects.order_by('ordering', )),
        ),
        required=False,
    )

    def __init__(self, *args, **kwargs):
        # removes default hard-coded suffix of colon character on all labels
        kwargs.setdefault('label_suffix', '')
        super(WorklistForm, self).__init__(*args, **kwargs)
        self.defaults_form = None
        self.flush_form = None
        self._options = None
        self._worklist = None

    def clean(self):
        data = super(WorklistForm, self).clean()
        template = data.get('template', None)
        columns = []
        blank_mod = 0
        blank_columns = []
        if template:
            dform = self.create_defaults_form(template)
            fform = self.create_flush_form(template)
            if dform.is_valid():
                columns = dform.columns
            if fform.is_valid():
                blank_mod = fform.cleaned_data['row_count']
                blank_columns = fform.columns
        self._options = table.ExportOption(
            layout=table.ExportOption.DATA_COLUMN_BY_LINE,
            separator=table.ExportOption.COMMA_SEPARATED,
            data_format=table.ExportOption.ALL_DATA,
            line_section=False,
            protocol_section=False,
            columns=columns,
            blank_columns=blank_columns,
            blank_mod=blank_mod,
        )
        self._worklist = template
        return data

    def create_defaults_form(self, template):
        self.defaults_form = WorklistDefaultsForm(
            self.data, self.files, prefix='defaults', template=template,
        )
        return self.defaults_form

    def create_flush_form(self, template):
        self.flush_form = WorklistFlushForm(
            self.data, self.files, prefix='flush', template=template,
        )
        return self.flush_form

    def get_options(self):
        if self._options is None:
            if not self.is_valid():
                raise ValueError("Export options are invalid")
        return self._options
    options = property(get_options)

    def get_worklist(self):
        if self._worklist is None:
            if not self.is_valid():
                raise ValueError("Worklist options are invalid")
        return self._worklist
    worklist = property(get_worklist)


class WorklistDefaultsForm(forms.Form):
    """ Sub-form used to select the default values used in columns of a worklist export. """

    def __init__(self, *args, **kwargs):
        self._template = kwargs.pop('template', None)
        self._lookup = OrderedDict()
        self._created_fields = {}
        super(WorklistDefaultsForm, self).__init__(*args, **kwargs)
        # create a field for default values in each column of template
        for x in self._template.worklistcolumn_set.order_by('ordering', ):
            form_name = 'col.%s' % (x.pk, )
            self.initial[form_name] = x.get_default()
            self.fields[form_name] = self._created_fields[form_name] = forms.CharField(
                help_text=x.help_text,
                initial=x.get_default(),
                label=str(x),
                required=False,
                widget=forms.TextInput(attrs={'size': 30}),
            )
            self._lookup[form_name] = x

    def clean(self):
        data = super(WorklistDefaultsForm, self).clean()
        # this is SUPER GROSS, but apparently the only way to change the form output from here is
        #   to muck with the source data, by poking the undocumented _mutable property of QueryDict
        self.data._mutable = True
        # if no incoming data for field, fall back to default (initial) instead of empty string
        for name, field in self._created_fields.items():
            key = self.add_prefix(name)
            value = field.widget.value_from_datadict(self.data, self.files, key)
            if not value:
                value = field.initial
            self.data[key] = data[key] = value
            self._lookup[name].default_value = value
        # flip back _mutable property
        self.data._mutable = False
        return data

    def get_columns(self):
        return [x.get_column() for x in self._lookup.values()]
    columns = property(get_columns)


class WorklistFlushForm(WorklistDefaultsForm):
    """ Adds a field to take a number of rows to output before inserting a flush row with selected
        defaults. Entering 0 means no flush rows. """
    row_count = forms.IntegerField(
        initial=0, help_text='The number of worklist rows before a flush row is inserted',
        min_value=0, required=False, widget=forms.NumberInput(attrs={'size': 5}),
    )


class ExportOptionForm(forms.Form):
    """ Form used for changing options on exports. """
    DATA_COLUMN_BY_LINE = 'dbyl'
    DATA_COLUMN_BY_POINT = 'dbyp'
    LINE_COLUMN_BY_DATA = 'lbyd'
    LAYOUT_CHOICE = (
        (DATA_COLUMN_BY_LINE, _('columns of metadata types, and rows of lines/assays')),
        (DATA_COLUMN_BY_POINT, _('columns of metadata types, and rows of single points')),
        (LINE_COLUMN_BY_DATA, _('columns of lines/assays, and rows of metadata types')),
    )
    COMMA_SEPARATED = 'csv'
    TAB_SEPARATED = 'tsv'
    SEPARATOR_CHOICE = (
        (COMMA_SEPARATED, _('Comma-separated (CSV)')),
        (TAB_SEPARATED, _('Tab-separated')),
    )
    ALL_DATA = 'all'
    SUMMARY_DATA = 'summary'
    NONE_DATA = 'none'
    FORMAT_CHOICE = (
        (ALL_DATA, _('All')),
        (SUMMARY_DATA, _('Summarize')),
        (NONE_DATA, _('None')),
    )

    layout = forms.ChoiceField(
        choices=LAYOUT_CHOICE,
        label=_('Layout export with'),
        required=False,
    )
    separator = forms.ChoiceField(
        choices=SEPARATOR_CHOICE,
        label=_('Field separators'),
        required=False,
    )
    data_format = forms.ChoiceField(
        choices=FORMAT_CHOICE,
        label=_('Include measurement data'),
        required=False,
    )
    line_section = forms.BooleanField(
        label=_('Include Lines in own section'),
        required=False,
    )
    protocol_section = forms.BooleanField(
        label=_('Include a section for each Protocol'),
        required=False,
    )
    study_meta = forms.TypedMultipleChoiceField(
        choices=map(table.ColumnChoice.get_field_choice, Study.export_columns()),
        coerce=table.ColumnChoice.coerce(Study.export_columns()),
        label=_('Study fields to include'),
        required=False,
        widget=forms.CheckboxSelectMultiple,
    )
    line_meta = forms.TypedMultipleChoiceField(
        choices=map(table.ColumnChoice.get_field_choice, Line.export_columns()),
        coerce=table.ColumnChoice.coerce(Line.export_columns()),
        label=_('Line fields to include'),
        required=False,
        widget=forms.CheckboxSelectMultiple,
    )
    protocol_meta = forms.TypedMultipleChoiceField(
        choices=map(table.ColumnChoice.get_field_choice, Protocol.export_columns()),
        coerce=table.ColumnChoice.coerce(Protocol.export_columns()),
        label=_('Protocol fields to include'),
        required=False,
        widget=forms.CheckboxSelectMultiple,
    )
    assay_meta = forms.TypedMultipleChoiceField(
        choices=map(table.ColumnChoice.get_field_choice, Assay.export_columns()),
        coerce=table.ColumnChoice.coerce(Assay.export_columns()),
        label=_('Assay fields to include'),
        required=False,
        widget=forms.CheckboxSelectMultiple,
    )
    measure_meta = forms.TypedMultipleChoiceField(
        choices=map(table.ColumnChoice.get_field_choice, Measurement.export_columns()),
        coerce=table.ColumnChoice.coerce(Measurement.export_columns()),
        label=_('Measurement fields to include'),
        required=False,
        widget=forms.CheckboxSelectMultiple,
    )

    def __init__(self, *args, **kwargs):
        # removes default hard-coded suffix of colon character on all labels
        kwargs.setdefault('label_suffix', '')
        self._selection = kwargs.pop('selection', None)
        super(ExportOptionForm, self).__init__(*args, **kwargs)
        self._options = None
        self._init_options()

    @classmethod
    def initial_from_user_settings(cls, user):
        """ Looks for preferences in user profile to set form choices; if found, apply, otherwise
            sets all options. """
        prefs = {}
        if hasattr(user, 'userprofile'):
            prefs = user.userprofile.prefs
        return {
            "layout": prefs.get('export.csv.layout', cls.DATA_COLUMN_BY_LINE),
            "separator": prefs.get('export.csv.separator', cls.COMMA_SEPARATED),
            "data_format": prefs.get('export.csv.data_format', cls.ALL_DATA),
            "study_meta": prefs.get('export.csv.study_meta', '__all__'),
            "line_meta": prefs.get('export.csv.line_meta', '__all__'),
            "protocol_meta": prefs.get('export.csv.protocol_meta', '__all__'),
            "assay_meta": prefs.get('export.csv.assay_meta', '__all__'),
            "measure_meta": prefs.get('export.csv.measure_meta', '__all__'),
        }

    def clean(self):
        data = super(ExportOptionForm, self).clean()
        columns = []
        for m in ['study_meta', 'line_meta', 'protocol_meta', 'assay_meta', 'measure_meta']:
            columns.extend(data.get(m, []))
        self._options = table.ExportOption(
            layout=data.get('layout', table.ExportOption.DATA_COLUMN_BY_LINE),
            separator=data.get('separator', table.ExportOption.COMMA_SEPARATED),
            data_format=data.get('data_format', table.ExportOption.ALL_DATA),
            line_section=data.get('line_section', False),
            protocol_section=data.get('protocol_section', False),
            columns=columns,
        )
        return data

    def get_options(self):
        if self._options is None:
            if not self.is_valid():
                raise ValueError("Export options are invalid")
        return self._options

    def get_separator(self):
        choice = self.cleaned_data.get('separator', self.COMMA_SEPARATED)
        if choice == self.TAB_SEPARATED:
            return '\t'
        return ','

    def _init_options(self):
        # sometimes self.data is a plain dict instead of a QueryDict
        data = QueryDict(mutable=True)
        data.update(self.data)
        # update available choices based on instances in self._selection
        if self._selection and hasattr(self._selection, 'lines'):
            columns = self._selection.line_columns
            self.fields['line_meta'].choices = map(table.ColumnChoice.get_field_choice, columns)
            self.fields['line_meta'].coerce = table.ColumnChoice.coerce(columns)
        # set all _meta options if no list of options was passed in
        for meta in ['study_meta', 'line_meta', 'protocol_meta', 'assay_meta', 'measure_meta']:
            if self.initial.get(meta, None) == '__all__':
                self.initial.update({
                    meta: [choice[0] for choice in self.fields[meta].choices],
                })
                # update incoming data with default initial if not already set
                if meta not in data and 'layout' not in data:
                    data.setlist(meta, self.initial.get(meta, []))
        self.data = data<|MERGE_RESOLUTION|>--- conflicted
+++ resolved
@@ -21,7 +21,7 @@
 from form_utils.forms import BetterModelForm
 from functools import partial
 
-from jbei.ice.rest.ice import IceApi, HmacAuth, IceHmacAuth
+from jbei.ice.rest.ice import IceApi, IceHmacAuth
 from .export import table
 from .models import (
     Assay, Attachment, CarbonSource, Comment, Line, Measurement, MeasurementType,
@@ -152,14 +152,8 @@
         update = Update.load_update()
         user_email = update.mod_by.email
         try:
-<<<<<<< HEAD
-            ice = IceApi(HmacAuth.get(username=user_email))
-            (self.part, url) = ice.fetch_part(registry_id)
-=======
-            update = Update.load_update()
-            ice = IceApi(IceHmacAuth.get(username=update.mod_by.email))
-            (self.part, url) = ice.get_entry(value)
->>>>>>> 2763121d
+            ice = IceApi(IceHmacAuth.get(username=user_email))
+            (self.part, url) = ice.get_entry(registry_id)
             self.part['url'] = ''.join((ice.base_url, '/entry/', str(self.part['id']), ))
         except Exception:
             logger.exception('Exception loading part %(part_id)s from ICE for user '
