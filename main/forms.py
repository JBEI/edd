# -*- coding: utf-8 -*-
from __future__ import unicode_literals

import json
import logging

from builtins import str
<<<<<<< HEAD
from collections import OrderedDict
=======
>>>>>>> 2dd2fd94
from copy import deepcopy
from django import forms
from django.conf import settings
from django.contrib.auth import get_user_model
from django.contrib.auth.models import Group
from django.contrib.postgres.forms import HStoreField
from django.core.exceptions import ValidationError
<<<<<<< HEAD
from django.db.models import Prefetch
=======
from django.db.models import Q
>>>>>>> 2dd2fd94
from django.db.models.base import Model
from django.db.models.manager import BaseManager
from django.utils.safestring import mark_safe
from django.utils.translation import ugettext_lazy as _
from form_utils.forms import BetterModelForm
from functools import partial

<<<<<<< HEAD
from jbei.rest.auth import HmacAuth
from jbei.ice.rest.ice import IceApi
from .export import table
=======
from jbei.ice.rest.ice import IceApi, IceHmacAuth
>>>>>>> 2dd2fd94
from .models import (
    Assay, Attachment, CarbonSource, Comment, Line, Measurement, MeasurementType,
    MeasurementValue, MetaboliteExchange, MetaboliteSpecies, MetadataType, Protocol, Strain,
    Study, StudyPermission, Update,
)

User = get_user_model()
logger = logging.getLogger(__name__)


class AutocompleteWidget(forms.widgets.MultiWidget):
    """ Custom widget for a paired autocomplete and hidden ID field. """
    class Media:
        js = (
            'main/js/lib/jquery/jquery.js',
            'main/js/lib/jquery-ui/jquery-ui.min.js',
            'main/js/autocomplete2.js',
            )
        css = {
            'all': (
                'main/js/lib/jquery-ui/jquery-ui.min.css',
                'main/widgets.css',
            ),
        }

    def __init__(self, attrs=None, model=User, opt={}):
        _widgets = (
            forms.widgets.TextInput(attrs=opt.get('text_attr', {})),
            forms.HiddenInput()
            )
        self.model = model
        super(AutocompleteWidget, self).__init__(_widgets, attrs)

    def decompress(self, value):
        # if the value is the actual model instance, don't try to look up model
        if isinstance(value, Model):
            return [self.display_value(value), value.pk]
        elif value:
            o = self.model.objects.get(pk=value)
            return [self.display_value(o), value]
        return ['', None]

    def display_value(self, value):
        return str(value)

    def value_from_datadict(self, data, files, name):
        widgets = enumerate(self.widgets)
        v = [w.value_from_datadict(data, files, name + '_%s' % i) for i, w in widgets]
        # v[0] is text of field, v[1] is hidden ID
        return v[1]


class MultiAutocompleteWidget(AutocompleteWidget):
    """ Extension to Autocomplete widget that handles multiple autocompleted values.
        All values must be lists; either a list of results from decompress, or a list of values
        to be passed to decompress """
    def __init__(self, **kwargs):
        self._separator = kwargs.pop('separator', ',')
        super(MultiAutocompleteWidget, self).__init__(**kwargs)

    def decompress(self, value):
        if isinstance(value, BaseManager):
            # delegate decompress for individual items
            values = map(super(MultiAutocompleteWidget, self).decompress, value.all())
            # zip together into array of two value-arrays
            values = zip(*values)
            if len(values):
                # join by the separator string
                return [
                    self._separator.join(map(str, values[0])),
                    self._separator.join(map(str, values[1])),
                ]
            else:
                # there are no values, return "empty" structure
                return ['', None]
        return super(MultiAutocompleteWidget, self).decompress(value)

    def render(self, name, value, attrs=None):
        joined = []
        _range = range(len(self.widgets))
        for index in _range:
            joined.append([])
        if value is None:
            value = []
        for item in value:
            if not isinstance(item, list):
                item = self.decompress(item)
            for index in _range:
                joined[index].append(item[index] if len(item) > index else '')
        for index in _range:
            joined[index] = self._separator.join(map(str, joined[index]))
        return super(MultiAutocompleteWidget, self).render(name, joined, attrs)

    def value_from_datadict(self, data, files, name):
        # value from super will be joined by self._separator, so split it to get the true value
        joined = super(MultiAutocompleteWidget, self).value_from_datadict(data, files, name)
        if joined:
            return joined.split(self._separator)
        return []


class UserAutocompleteWidget(AutocompleteWidget):
    """ Autocomplete widget for Users """
    def __init__(self, attrs=None, opt={}):
        opt.update({'text_attr': {'class': 'autocomp autocomp_user', }, })
        super(UserAutocompleteWidget, self).__init__(attrs=attrs, model=User, opt=opt)


class GroupAutocompleteWidget(AutocompleteWidget):
    """ Autocomplete widget for Groups """
    def __init__(self, attrs=None, opt={}):
        opt.update({'text_attr': {'class': 'autocomp autocomp_group', }, })
        super(GroupAutocompleteWidget, self).__init__(attrs=attrs, model=Group, opt=opt)


class RegistryValidator(object):
    def __init__(self, existing_strain=None):
        self.existing_strain = existing_strain
        self.count = None
        self.entry = None

    def load_part_from_ice(self, registry_id):
        update = Update.load_update()
        user_email = update.mod_by.email
        try:
            ice = IceApi(auth=HmacAuth(key_id=settings.ICE_KEY_ID, username=user_email))
            self.entry = ice.get_entry(registry_id)
            self.entry.url = ''.join((ice.base_url, '/entry/', str(self.entry.id),))
        except Exception:
            logger.exception('Exception loading part %(part_id)s from ICE for user '
                             '%(user_email)s' % {
                                'part_id': registry_id,
                                'user_email': user_email, })
            raise ValidationError(
                _('Failed to load strain %(uuid)s from ICE'),
                code='ice failure',
<<<<<<< HEAD
                params={"uuid": registry_id, },
=======
                params={"uuid": registry_id},
>>>>>>> 2dd2fd94
            )

    def save_strain(self):
        if self.entry and self.existing_strain:
            self.existing_strain.registry_id = self.entry.uuid
            self.existing_strain.registry_url = self.entry.url
            self.existing_strain.save()
        elif self.entry:
            Strain.objects.create(
                name=self.entry.name,
                description=self.entry.short_description,
                registry_id=self.entry.uuid,
                registry_url=self.entry.url,
            )

    def validate(self, value):
        try:
            if isinstance(value, (list, tuple)):
                for v in value:
                    self.validate(v)
                return
            qs = Strain.objects.filter(registry_id=value)
            if self.existing_strain:
                qs = qs.exclude(pk__in=[self.existing_strain])
            self.count = qs.count()
            if self.count == 0:
                logger.info('No EDD Strain found with registry_id %s. Searching ICE...', value)
                self.load_part_from_ice(value)
                self.save_strain()
            elif self.count > 1:
                raise ValidationError(
                    _('Selected ICE record is already linked to EDD strains: %(strains)s'),
                    code='existing records',
                    params={"strains": list(qs), },
                )
        except ValueError:
            raise ValidationError(
                _('Error querying for an EDD strain with registry_id %(uuid)s'),
                code='query failure',
                params={"uuid": value, },
            )


class RegistryAutocompleteWidget(AutocompleteWidget):
    """ Autocomplete widget for Registry strains """
    def __init__(self, attrs=None, opt={}):
        opt.update({'text_attr': {'class': 'autocomp autocomp_reg', }, })
        super(RegistryAutocompleteWidget, self).__init__(attrs=attrs, model=Strain, opt=opt)

    def decompress(self, value):
        """ Overriding since Strain uses registry_id for lookups. """
        if isinstance(value, Strain):
            return [self.display_value(value), value.registry_id, ]
        elif value:
            try:
                o = Strain.objects.get(registry_id=value)
                return [self.display_value(o), value, ]
            except Strain.DoesNotExist:
                pass
        return ['', None, ]


class MultiRegistryAutocompleteWidget(MultiAutocompleteWidget, RegistryAutocompleteWidget):
    pass


class CarbonSourceAutocompleteWidget(AutocompleteWidget):
    """ Autocomplete widget for carbon sources """
    def __init__(self, attrs=None, opt={}):
        opt.update({'text_attr': {'class': 'autocomp autocomp_carbon', }, })
        super(CarbonSourceAutocompleteWidget, self).__init__(
            attrs=attrs, model=CarbonSource, opt=opt)

    def display_value(self, value):
        return value.name


class MultiCarbonSourceAutocompleteWidget(MultiAutocompleteWidget, CarbonSourceAutocompleteWidget):
    pass


class MetadataTypeAutocompleteWidget(AutocompleteWidget):
    """ Autocomplete widget for types of metadata """
    def __init__(self, attrs=None, opt={}):
        opt.update({'text_attr': {'class': 'autocomp autocomp_type', }, })
        super(MetadataTypeAutocompleteWidget, self).__init__(
            attrs=attrs, model=MetadataType, opt=opt)


class MeasurementTypeAutocompleteWidget(AutocompleteWidget):
    """ Autocomplete widget for types of metadata """
    def __init__(self, attrs=None, opt={}):
        """ Set opt with {'text_attr': {'class': 'autocomp autocomp_XXX'}} to override. """
        my_opt = {'text_attr': {'class': 'autocomp autocomp_measure', }, }
        my_opt.update(**opt)
        super(MeasurementTypeAutocompleteWidget, self).__init__(
            attrs=attrs, model=MeasurementType, opt=my_opt,
        )


class SbmlInfoAutocompleteWidget(AutocompleteWidget):
    """ Autocomplete widget for parts contained within SBMLTemplate """
    def __init__(self, template, model, attrs=None, opt={}):
        self._template = template
        opt.get('text_attr', {}).update({'data-template': template.pk})
        super(SbmlInfoAutocompleteWidget, self).__init__(attrs=attrs, model=model, opt=opt)

    def decompress(self, value):
        # if the value is the actual model instance, don't try to look up model
        if isinstance(value, self.model):
            return [self.display_value(value), value.pk]
        elif value:
            o = self.lookup(value)
            return [self.display_value(o), o.pk]
        return ['', None]

    def decompress_q(self, value):
        return Q(pk=self._int(value))

    def lookup(self, value):
        try:
            return self.model.objects.get(self.decompress_q(value), sbml_template=self._template)
        except self.model.DoesNotExist:
            pass
        return None

    def value_from_datadict(self, data, files, name):
        widgets = enumerate(self.widgets)
        v = [w.value_from_datadict(data, files, name + '_%s' % i) for i, w in widgets]
        # v[0] is text of field, v[1] is hidden ID
        return self.lookup(v[1])

    def _int(self, value):
        'Try casting a value to int, return None if fails'
        try:
            return int(value)
        except:
            pass
        return None


class SbmlExchangeAutocompleteWidget(SbmlInfoAutocompleteWidget):
    """ Autocomplete widget for Exchanges in an SBMLTemplate """
    def __init__(self, template, attrs=None, opt={}):
        opt.update(text_attr={'class': 'autocomp autocomp_sbml_r'})
        super(SbmlExchangeAutocompleteWidget, self).__init__(
            template=template, attrs=attrs, model=MetaboliteExchange, opt=opt
        )

    def decompress_q(self, value):
        parent = super(SbmlExchangeAutocompleteWidget, self).decompress_q(value)
        return parent | Q(exchange_name=value)


class SbmlSpeciesAutocompleteWidget(SbmlInfoAutocompleteWidget):
    """ Autocomplete widget for Species in an SBMLTemplate """
    def __init__(self, template, attrs=None, opt={}):
        opt.update(text_attr={'class': 'autocomp autocomp_sbml_s'})
        super(SbmlSpeciesAutocompleteWidget, self).__init__(
            template=template, attrs=attrs, model=MetaboliteSpecies, opt=opt
        )

    def decompress_q(self, value):
        parent = super(SbmlSpeciesAutocompleteWidget, self).decompress_q(value)
        return parent | Q(species=value)


class CreateStudyForm(forms.ModelForm):
    """ Form to create a new study. """
    class Meta:
        model = Study
        fields = ['name', 'description', 'contact', ]
        labels = {
            'name': _('Study Name'),
            'description': _('Description'),
            'contact': _('Contact'),
        }
        widgets = {
            'name': forms.widgets.TextInput(attrs={'size': 50}),
            'description': forms.widgets.Textarea(attrs={'cols': 100}),
            'contact': UserAutocompleteWidget(),
        }

    def __init__(self, *args, **kwargs):
        # removes default hard-coded suffix of colon character on all labels
        kwargs.setdefault('label_suffix', '')
        super(CreateStudyForm, self).__init__(*args, **kwargs)

    def save(self, commit=True, force_insert=False, force_update=False, *args, **kwargs):
        # save the study
        s = super(CreateStudyForm, self).save(commit=commit, *args, **kwargs)
        # make sure the creator has write permission, and ESE has read
        s.userpermission_set.update_or_create(
            user=s.created.mod_by,
            permission_type=StudyPermission.WRITE,
        )
        # XXX hard-coding the ID is gross, do it better
        s.grouppermission_set.update_or_create(
            group_id=1,
            permission_type=StudyPermission.READ,
        )
        return s


class CreateAttachmentForm(forms.ModelForm):
    """ Form to create a new attachment. """
    class Meta:
        model = Attachment
        fields = ('file', 'description', )
        labels = {
            'file': _('Attachment'),
            'description': _('Description'),
        }
        widgets = {
            'description': forms.widgets.TextInput(),
        }

    def __init__(self, *args, **kwargs):
        # removes default hard-coded suffix of colon character on all labels
        kwargs.setdefault('label_suffix', '')
        # store the parent EDDObject
        self._parent = kwargs.pop('edd_object', None)
        super(CreateAttachmentForm, self).__init__(*args, **kwargs)

    def save(self, commit=True, force_insert=False, force_update=False, *args, **kwargs):
        a = super(CreateAttachmentForm, self).save(commit=False, *args, **kwargs)
        a.object_ref = self._parent
        if commit:
            a.save()
        return a


class CreateCommentForm(forms.ModelForm):
    """ Form to create a new comment. """
    class Meta:
        model = Comment
        fields = ('body', )
        labels = {
            'body': _('')
        }

    def __init__(self, *args, **kwargs):
        # removes default hard-coded suffix of colon character on all labels
        kwargs.setdefault('label_suffix', '')
        # store the parent EDDObject
        self._parent = kwargs.pop('edd_object', None)
        super(CreateCommentForm, self).__init__(*args, **kwargs)

    def save(self, commit=True, force_insert=False, force_update=False, *args, **kwargs):
        c = super(CreateCommentForm, self).save(commit=False, *args, **kwargs)
        c.object_ref = self._parent
        if commit:
            c.save()
        return c


class EDDHStoreField(HStoreField):
    def to_python(self, value):
        if not value:
            return {}
        try:
            value = json.loads(value)
        except ValueError:
            raise ValidationError(
                self.error_messages['invalid_json'],
                code='invalid_json',
            )
        return value


class LineForm(forms.ModelForm):
    """ Form to create/edit a line. """
    # include hidden field for applying form changes to multiple Line instances by ID
    ids = forms.CharField(required=False, widget=forms.HiddenInput())

    class Meta:
        model = Line
        fields = (
            'name', 'description', 'control', 'contact', 'experimenter', 'carbon_source',
            'strains', 'meta_store',
        )
        labels = {
            'name': _('Line'),
            'description': _('Description'),
            'control': _('Is Control?'),
            'contact': _('Contact'),
            'experimenter': _('Experimenter'),
            'carbon_source': _('Carbon Source'),
            'strains': _('Strains'),
        }
        widgets = {
            'description': forms.Textarea(attrs={'rows': 2}),
            'contact': UserAutocompleteWidget(),
            'experimenter': UserAutocompleteWidget(),
            'carbon_source': MultiCarbonSourceAutocompleteWidget(),
            'strains': MultiRegistryAutocompleteWidget(),
            'meta_store': forms.HiddenInput(),
        }

    def __init__(self, *args, **kwargs):
        # removes default hard-coded suffix of colon character on all labels
        kwargs.setdefault('label_suffix', '')
        # store the parent Study
        self._study = kwargs.pop('study', None)
        super(LineForm, self).__init__(*args, **kwargs)
        # alter all fields to include a "bulk-edit" checkbox in label
        # initially hidden via "off" class
        for fieldname, field in self.fields.items():
            field.label = mark_safe(
                '<input type="checkbox" class="off bulk" name="%s" checked="checked" '
                'value/>%s' % (self.add_prefix('_bulk_%s' % fieldname), field.label)
                )
        # make sure strain is keyed by registry_id instead of pk, and validates uuid
        strains_field = self.fields['strains']

        def __clean(self, value):
            # validator creates Strain record if missing, now can check value
            for v in value:
                self.run_validators(v)
            return self.__clean(value)
        strains_field.__clean = strains_field.clean
        strains_field.clean = partial(__clean, strains_field)
        strains_field.to_field_name = 'registry_id'
        strains_field.validators = [RegistryValidator().validate, ]
        # keep a flag for bulk edit, treats meta_store slightly differently
        self._bulk = False
        # override form field handling of HStore
        meta = self.fields['meta_store']
        meta.to_python = EDDHStoreField.to_python.__get__(meta, EDDHStoreField)

    @classmethod
    def initial_from_model(cls, line, prefix=None):
        """ Builds a dict of initial form values from a Line model """
        initial = {}
        for fieldname in cls._meta.fields:
            widget = cls._meta.widgets.get(fieldname, None)
            value = getattr(line, fieldname)
            fieldkey = '%s-%s' % (prefix, fieldname) if prefix else fieldname
            # need to split MultiWidget values into each widget value
            if isinstance(widget, forms.widgets.MultiWidget):
                for i, part in enumerate(widget.decompress(value)):
                    initial['%s_%s' % (fieldkey, i)] = part
            # HStoreField gives back a dict; must serialize to json
            elif isinstance(value, dict):
                initial[fieldkey] = json.dumps(value)
            # everything else shove value into fieldname
            else:
                initial[fieldkey] = str(value)
        return initial

    def check_bulk_edit(self):
        self._bulk = True
        exclude = []
        # Look for "bulk-edit" checkboxes for each field
        for field in self.visible_fields():
            check = self.add_prefix('_bulk_%s' % field.name)
            if check not in self.data:
                exclude.append(field.name)
        # remove fields without a check from self, preventing processing
        for fieldname in exclude:
            # Removing excluded key from fields
            del self.fields[fieldname]

    def clean_meta_store(self):
        # go through and delete any keys with None values
        meta = self.cleaned_data['meta_store']
        none_keys = []
        for key, value in meta.items():
            if value is None:
                none_keys.append(key)
        for key in none_keys:
            # Removing None-valued key from meta
            del meta[key]
        if self.is_editing() and self._bulk:
            # Bulk edit updating meta_store
            in_place = {}
            in_place.update(self.instance.meta_store)
            in_place.update(meta)
            meta = in_place
        return meta

    def is_editing(self):
        return self.instance.pk is not None

    def save(self, commit=True, force_insert=False, force_update=False, *args, **kwargs):
        line = super(LineForm, self).save(commit=False, *args, **kwargs)
        line.study = self._study
        if commit:
            line.save()
            # since we forced commit=False in the first save, need to explicitly call save_m2m
            self.save_m2m()
        return line


class AssayForm(forms.ModelForm):
    """ Form to create/edit an assay. """
    # include hidden field for applying form changes to an Assay instance by ID
    assay_id = forms.CharField(required=False, widget=forms.HiddenInput())

    class Meta:
        model = Assay
        fields = (
            'name', 'description', 'protocol', 'experimenter',
        )
        help_texts = {
            'name': _('If left blank, a name in form [Line]-[Protocol]-[#] will be generated. '),
        }
        labels = {
            'name': _('Name'),
            'description': _('Description'),
            'protocol': _('Protocol'),
            'experimenter': _('Experimenter'),
        }
        widgets = {
            'description': forms.Textarea(attrs={'rows': 2}),
            'experimenter': UserAutocompleteWidget(),
        }

    def __init__(self, *args, **kwargs):
        # removes default hard-coded suffix of colon character on all labels
        kwargs.setdefault('label_suffix', '')
        # store the parent Line
        self._lines = kwargs.pop('lines', [])
        super(AssayForm, self).__init__(*args, **kwargs)
        self.fields['protocol'].queryset = Protocol.objects.order_by('name')

    def is_editing(self):
        return self.instance.pk is not None

    def save(self, commit=True, force_insert=False, force_update=False, *args, **kwargs):
        assay = super(AssayForm, self).save(commit=False, *args, **kwargs)

        # quick function to copy assay instance from form, and set to correct line
        def link_assay(line_id):
            clone = deepcopy(assay)
            clone.line_id = line_id
            return clone
        all_assays = map(link_assay, self._lines)
        if commit:
            [a.save() for a in all_assays]
        return all_assays


class MeasurementForm(forms.ModelForm):
    """ Form to create/edit a measurement. """
    class Meta:
        model = Measurement
        fields = ('measurement_type', 'y_units', 'compartment', )
        help_texts = {
            'measurement_type': _(''),
            'y_units': _('Select the units used for these measurements'),
            'compartment': _('(optional) Select if the measurement is inside or outside'
                             ' the organism')
        }
        labels = {
            'measurement_type': _('Type'),
            'y_units': _('Units'),
            'compartment': _('Compartment'),
        }
        widgets = {
            'measurement_type': MeasurementTypeAutocompleteWidget(),
        }

    def __init__(self, *args, **kwargs):
        # removes default hard-coded suffix of colon character on all labels
        kwargs.setdefault('label_suffix', '')
        # store the parent Assays
        self._assays = kwargs.pop('assays', [])
        super(MeasurementForm, self).__init__(*args, **kwargs)

    def save(self, commit=True, force_insert=False, force_update=False, *args, **kwargs):
        measure = super(MeasurementForm, self).save(commit=False, *args, **kwargs)

        # quick function to copy measurement instance from form, and set to correct assay
        def link_measure(assay_id):
            clone = deepcopy(measure)
            clone.assay_id = assay_id
            return clone
        all_measures = map(link_measure, self._assays)
        if commit:
            [m.save() for m in all_measures]
        return all_measures


class MeasurementValueForm(BetterModelForm):
    """ Form for an individual measurement value. """
    class Meta:
        fields = ('x', 'y', )
        fieldsets = [('', {'fields': ['x', 'y', ], }), ]
        model = MeasurementValue
        widgets = {
            'x': forms.widgets.NumberInput(),
            'y': forms.widgets.NumberInput(),
        }


MeasurementValueFormSet = forms.models.inlineformset_factory(
    Measurement, MeasurementValue, can_delete=False, extra=0, form=MeasurementValueForm,
)<|MERGE_RESOLUTION|>--- conflicted
+++ resolved
@@ -5,10 +5,7 @@
 import logging
 
 from builtins import str
-<<<<<<< HEAD
 from collections import OrderedDict
-=======
->>>>>>> 2dd2fd94
 from copy import deepcopy
 from django import forms
 from django.conf import settings
@@ -16,11 +13,7 @@
 from django.contrib.auth.models import Group
 from django.contrib.postgres.forms import HStoreField
 from django.core.exceptions import ValidationError
-<<<<<<< HEAD
-from django.db.models import Prefetch
-=======
-from django.db.models import Q
->>>>>>> 2dd2fd94
+from django.db.models import Prefetch, Q
 from django.db.models.base import Model
 from django.db.models.manager import BaseManager
 from django.utils.safestring import mark_safe
@@ -28,13 +21,9 @@
 from form_utils.forms import BetterModelForm
 from functools import partial
 
-<<<<<<< HEAD
 from jbei.rest.auth import HmacAuth
 from jbei.ice.rest.ice import IceApi
 from .export import table
-=======
-from jbei.ice.rest.ice import IceApi, IceHmacAuth
->>>>>>> 2dd2fd94
 from .models import (
     Assay, Attachment, CarbonSource, Comment, Line, Measurement, MeasurementType,
     MeasurementValue, MetaboliteExchange, MetaboliteSpecies, MetadataType, Protocol, Strain,
@@ -171,11 +160,7 @@
             raise ValidationError(
                 _('Failed to load strain %(uuid)s from ICE'),
                 code='ice failure',
-<<<<<<< HEAD
-                params={"uuid": registry_id, },
-=======
                 params={"uuid": registry_id},
->>>>>>> 2dd2fd94
             )
 
     def save_strain(self):
