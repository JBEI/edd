--- conflicted
+++ resolved
@@ -146,21 +146,15 @@
     def __init__(self, existing_strain=None):
         self.existing_strain = existing_strain
         self.count = None
-        self.part = None
+        self.entry = None
 
     def load_part_from_ice(self, registry_id):
         update = Update.load_update()
         user_email = update.mod_by.email
         try:
-<<<<<<< HEAD
-            ice = IceApi(HmacAuth.get(username=user_email))
-            self.part = ice.fetch_part(registry_id)
-            self.part.url = ''.join((ice.base_url, '/entry/', str(self.part.id), ))
-=======
             ice = IceApi(IceHmacAuth.get(username=user_email))
-            (self.part, url) = ice.get_entry(registry_id)
-            self.part['url'] = ''.join((ice.base_url, '/entry/', str(self.part['id']), ))
->>>>>>> 0e63f94b
+            self.entry = ice.get_entry(registry_id)
+            self.entry.url = ''.join((ice.base_url, '/entry/', str(self.entry.id),))
         except Exception:
             logger.exception('Exception loading part %(part_id)s from ICE for user '
                              '%(user_email)s' % {
@@ -173,16 +167,16 @@
             )
 
     def save_strain(self):
-        if self.part and self.existing_strain:
-            self.existing_strain.registry_id = self.part.uuid
-            self.existing_strain.registry_url = self.part.url
+        if self.entry and self.existing_strain:
+            self.existing_strain.registry_id = self.entry.uuid
+            self.existing_strain.registry_url = self.entry.url
             self.existing_strain.save()
-        elif self.part:
+        elif self.entry:
             Strain.objects.create(
-                name=self.part.name,
-                description=self.part.short_description,
-                registry_id=self.part.uuid,
-                registry_url=self.part.url,
+                name=self.entry.name,
+                description=self.entry.short_description,
+                registry_id=self.entry.uuid,
+                registry_url=self.entry.url,
             )
 
     def validate(self, value):
