# coding: utf-8
from __future__ import unicode_literals

import collections
import json
import logging
import re
import tempfile

from builtins import str
from django.conf import settings
from django.contrib import messages
from django.core.exceptions import PermissionDenied, SuspiciousOperation, ValidationError
from django.core.urlresolvers import reverse
from django.db import transaction
from django.db.models import Count, Prefetch, Q
from django.http import Http404, HttpResponse, HttpResponseRedirect, JsonResponse
from django.shortcuts import render, get_object_or_404, redirect
from django.template import RequestContext
from django.template.defaulttags import register
from django.utils.safestring import mark_safe
from django.utils.translation import ugettext as _
from django.views import generic
from django.views.decorators.csrf import ensure_csrf_cookie
from messages_extends import constants as msg_constants
from rest_framework.exceptions import MethodNotAllowed

from main.importer.experiment_desc.constants import (
    INTERNAL_SERVER_ERROR, UNPREDICTED_ERROR,
    ALLOW_DUPLICATE_NAMES_PARAM, IGNORE_ICE_RELATED_ERRORS_PARAM)
from main.importer.experiment_desc.importer import _build_response_content
from . import autocomplete, models as edd_models, redis
from .importer import (
    import_rna_seq, import_rnaseq_edgepro, interpret_edgepro_data,
    interpret_raw_rna_seq_data,
)
from .importer.experiment_desc import CombinatorialCreationImporter
from .importer.parser import find_parser
from .importer.table import import_task
from .export.forms import ExportOptionForm, ExportSelectionForm,  WorklistForm
from .export.sbml import SbmlExport
from .export.table import ExportSelection, TableExport, WorklistExport
from .forms import (
    AssayForm, CreateAttachmentForm, CreateCommentForm, CreateStudyForm, LineForm, MeasurementForm,
    MeasurementValueFormSet,
)
from .models import (
    Assay, Attachment, Line, Measurement, MeasurementType, MeasurementValue, Metabolite,
    MetaboliteSpecies, MetadataType, Protocol, SBMLTemplate, Study, StudyPermission, Update,
)
from .signals import study_modified
from .solr import StudySearch
from .utilities import (
    JSONDecimalEncoder, get_edddata_carbon_sources, get_edddata_measurement,
    get_edddata_misc, get_edddata_strains, get_edddata_study, get_edddata_users,
)


logger = logging.getLogger(__name__)
CAN_VIEW = [StudyPermission.READ, StudyPermission.WRITE]
CAN_EDIT = [StudyPermission.WRITE]
FILE_TYPE_HEADER = 'HTTP_X_EDD_FILE_TYPE'


@register.filter(name='lookup')
def lookup(dictionary, key):
    """
    Utility template filter, as Django forbids argument passing in templates. Used for filtering
    out values, e.g. for metadata, of list has EDDObject items and type is a MetadataType:
    {%% for obj in list %%}
    {{ obj.metadata|lookup:type }}
    {%% endfor %%}
    """
    return dictionary.get(key, settings.TEMPLATE_STRING_IF_INVALID)


@register.filter(name='formula')
def formula(molecular_formula):
    """ Convert the molecular formula to a list of dictionaries giving each element and its count.
        This is used in HTML views with <sub> tags. """
    elements = re.findall("([A-Z][a-z]{0,2})([1-9][0-9]*)?", molecular_formula)
    return mark_safe(
        "".join(['%s%s' % (e, '<sub>%s</sub>' % c if c != '' else c) for e, c in elements])
        )


def load_study(request, pk=None, slug=None, permission_type=CAN_VIEW):
    """
    Loads a study as a request user; throws a 404 if the study does not exist OR if no valid
    permissions are set for the user on the study.

    :param request: the request loading the study
    :param pk: study's primary key; at least one of pk and slug must be provided
    :param slug: study's slug ID; at least one of pk and slug must be provided
    :param permission_type: required permission for the study access
    """
    permission = Q()
    if not request.user.is_superuser:
        permission = Study.user_permission_q(request.user, permission_type)
    if pk is not None:
        return get_object_or_404(Study.objects.distinct(), permission, Q(pk=pk))
    elif slug is not None:
        return get_object_or_404(Study.objects.distinct(), permission, Q(slug=slug))
    raise Http404()


class StudyCreateView(generic.edit.CreateView):
    """
    View for request to create a Study.
    """
    form_class = CreateStudyForm
    model = Study
    template_name = 'main/create_study.html'

    def form_valid(self, form):
        update = Update.load_request_update(self.request)
        study = form.instance
        study.active = True     # defaults to True, but being explicit
        study.created = update
        study.updated = update
        return generic.edit.CreateView.form_valid(self, form)

    def get_context_data(self, **kwargs):
        context = super(StudyCreateView, self).get_context_data(**kwargs)
        context['can_create'] = Study.user_can_create(self.request.user)
        return context

    def get_form_kwargs(self):
        kwargs = super(StudyCreateView, self).get_form_kwargs()
        kwargs.update(user=self.request.user)
        return kwargs

    def get_success_url(self):
        return reverse('main:overview', kwargs={'slug': self.object.slug})


class StudyObjectMixin(generic.detail.SingleObjectMixin):
    """ Mixin class to add to Study views """
    model = edd_models.Study

    def get_object(self, queryset=None):
        """ Overrides the base method to curry if there is no filtering queryset. """
        # already looked up object and no filter needed, return previous object
        if hasattr(self, '_detail_object') and queryset is None:
            return self._detail_object
        # call parents
        obj = super(StudyObjectMixin, self).get_object(queryset)
        # save parents result if no filtering queryset
        if queryset is None:
            self._detail_object = obj
        return obj

    def get_queryset(self):
        qs = super(StudyObjectMixin, self).get_queryset()
        if self.request.user.is_superuser:
            return qs
        return qs.filter(Study.user_permission_q(self.request.user, CAN_VIEW)).distinct()


class StudyIndexView(generic.edit.CreateView):
    """
    View for the the index page.
    """
    form_class = CreateStudyForm
    model = Study
    template_name = 'main/index.html'

    def get_context_data(self, **kwargs):
        context = super(StudyIndexView, self).get_context_data(**kwargs)
        lvs = redis.LatestViewedStudies(self.request.user)
        # just doing filter will lose the order
        latest_qs = self.get_queryset().filter(pk__in=lvs)
        # so create a dict of string-casted pk to study
        latest_by_pk = {str(s.pk): s for s in latest_qs}
        # and a mapping of lvs to retain order
        latest = map(lambda pk: latest_by_pk.get(pk, None), lvs)
        # filter out the Nones
        context['latest_viewed_studies'] = filter(bool, latest)
        context['can_create'] = Study.user_can_create(self.request.user)
        return context

    def form_valid(self, form):
        update = Update.load_request_update(self.request)
        study = form.instance
        study.active = True     # defaults to True, but being explicit
        study.created = update
        study.updated = update
        return super(StudyIndexView, self).form_valid(form)

    def get_form_kwargs(self):
        kwargs = super(StudyIndexView, self).get_form_kwargs()
        kwargs.update(user=self.request.user)
        return kwargs

    def get_success_url(self):
        return reverse('main:overview', kwargs={'slug': self.object.slug})


class StudyDetailBaseView(StudyObjectMixin, generic.DetailView):
    """ Study details page, displays line/assay data. """
    template_name = 'main/study-overview.html'

    def get_actions(self, can_write=False):
        """ Return a dict mapping action names to functions performing the action. These functions
            may return one of the following values:
            1. True: indicates a change was made; triggers a study_modified signal and redirects
                to a GET request
            2. False: indicates no change was made; triggers no signal and no redirect
            3. HttpResponse instance: the explicit response to return
            4. view function: another view to handle the request """
        action_lookup = collections.defaultdict(lambda: self.handle_unknown)
        if can_write:
            action_lookup.update({
                'delete_confirm': self.handle_delete_confirm,
                'study_delete': self.handle_delete,
                'study_restore': self.handle_restore,
            })
        return action_lookup

    def get_context_data(self, **kwargs):
        context = super(StudyDetailBaseView, self).get_context_data(**kwargs)
        instance = self.get_object()
        lvs = redis.LatestViewedStudies(self.request.user)
        lvs.viewed_study(instance)
        context['writable'] = instance.user_can_write(self.request.user)
        context['lines'] = instance.line_set.filter(active=True).count() > 0
        context['assays'] = Assay.objects.filter(line__study=instance, active=True).count() > 0
        return context

    def handle_clone(self, request, context, *args, **kwargs):
        ids = request.POST.getlist('lineId', [])
        study = self.get_object()
        cloned = 0
        for line_id in ids:
            line = self._get_line(line_id)
            if line:
                # easy way to clone is just pretend to fill out add line form
                initial = LineForm.initial_from_model(line)
                # update name to indicate which is the clone
                initial['name'] = initial['name'] + ' clone'
                clone = LineForm(initial, study=study)
                if clone.is_valid():
                    clone.save()
                    cloned += 1
        messages.success(
            request,
            _('Cloned %(cloned)s of %(total)s Lines') % {
                'cloned': cloned,
                'total': len(ids),
            }
        )
        return True

    def handle_delete(self, request, context, *args, **kwargs):
        self._check_write_permission(request)
        return StudyDeleteView.as_view()

    def handle_delete_confirm(self, request, context, *args, **kwargs):
        self._check_write_permission(request)
        instance = self.get_object()
        form = ExportSelectionForm(data=request.POST, user=request.user)
        lvs = redis.LatestViewedStudies(self.request.user)
        if form.is_valid():
            if form.selection.measurements.count() == 0:
                # true deletion only if there are zero measurements!
                instance.delete()
            else:
                instance.active = False
                instance.save(update_fields=['active'])
            lvs.remove_study(instance)
            messages.success(
                request,
                _('Deleted Study "%(study)s".') % {
                    'study': instance.name,
                }
            )
            return HttpResponseRedirect(reverse('main:index'))
        messages.error(request, _('Failed to validate deletion.'))
        return False

    def handle_restore(self, request, context, *args, **kwargs):
        self._check_write_permission(request)
        instance = self.get_object()
        instance.active = True
        instance.save(update_fields=['active'])
        messages.success(
            request,
            _('Restored Study "%(study)s".') % {
                'study': instance.name,
            }
        )
        return True

    def handle_unknown(self, request, context, *args, **kwargs):
        """ Default fallback action handler, displays an error message. """
        messages.error(
            request,
            _('Unknown action, or you do not have permission to modify this study.'),
        )
        return False

    def post(self, request, *args, **kwargs):
        self.object = self.get_object()
        action = request.POST.get('action', None)
        context = self.get_context_data(object=self.object, action=action, request=request)
        can_write = self.object.user_can_write(request.user)
        action_lookup = self.get_actions(can_write=can_write)
        action_fn = action_lookup.get(action)
        view_or_valid = action_fn(request, context, *args, **kwargs)
        if type(view_or_valid) == bool:
            # boolean means a response to same page, with flag noting whether form was valid
            return self.post_response(request, context, view_or_valid)
        elif isinstance(view_or_valid, HttpResponse):
            # got a response, directly return
            return view_or_valid
        else:
            # otherwise got a view function, call it
            return view_or_valid(request, *args, **kwargs)

    def post_response(self, request, context, form_valid):
        if form_valid:
            # signal the change
            study_modified.send(sender=self.__class__, study=self.object)
            # redirect to the same location to avoid re-submitting forms with back/forward
            return HttpResponseRedirect(request.path)
        return self.render_to_response(context)

    def _check_write_permission(self, request):
        if not self.object.user_can_write(request.user):
            raise PermissionDenied(_("You do not have permission to modify this study."))


class StudyUpdateView(generic.edit.BaseUpdateView, StudyDetailBaseView):
    """ View used to handle POST to update single Study fields. """
    update_action = None

    def __init__(self, update_action=None, *args, **kwargs):
        super(StudyUpdateView, self).__init__(*args, **kwargs)
        self.update_action = update_action
        self.fields = self._get_fields(update_action)

    def _get_fields(self, update_action):
        # select the field to update based on the update_action
        return [{
            'rename': 'name',
            'setdescription': 'description',
            'setcontact': 'contact',
        }.get(update_action, 'name')]

    def get_form_kwargs(self):
        kwargs = super(StudyUpdateView, self).get_form_kwargs()
        # updated value comes in as 'value'; copy it to field the form expects
        if 'data' in kwargs and 'value' in kwargs['data']:
            kwargs['data'].update({self.fields[0]: kwargs['data']['value']})
        return kwargs

    def form_valid(self, form):
        self.object = form.save()
        return JsonResponse(
            {
                "type": "Success",
                "message": "Study %s updated." % self.fields,
            },
            encoder=JSONDecimalEncoder,
        )

    def form_invalid(self, form):
        return JsonResponse(
            {
                "type": "Failure",
                "message": "Validation failed",
            },
            encoder=JSONDecimalEncoder,
            status=400,
        )


class ExperimentDescriptionHelp(generic.TemplateView):
    template_name = 'main/experiment_description_help.html'


class StudyOverviewView(StudyDetailBaseView):
    """
    Study overview page, displays study name, description, comments, attachments, permissions.
    """
    template_name = 'main/study-overview.html'

    def get_actions(self, can_write=False):
        action_lookup = super(StudyOverviewView, self).get_actions(can_write=can_write)
        action_lookup.update({
            'comment': self.handle_comment,
        })
        if can_write:
            action_lookup.update({
                'attach': self.handle_attach,
                'update': self.handle_update,
            })
        return action_lookup

    def get_context_data(self, **kwargs):
        context = super(StudyOverviewView, self).get_context_data(**kwargs)
        context['showingoverview'] = True
        context['edit_study'] = CreateStudyForm(instance=self.get_object(), prefix='study')
        context['new_attach'] = CreateAttachmentForm()
        context['new_comment'] = CreateCommentForm()
        context['permission_none'] = StudyPermission.NONE
        context['permission_read'] = StudyPermission.READ
        context['permission_write'] = StudyPermission.WRITE
        return context

    def handle_attach(self, request, context, *args, **kwargs):
        form = CreateAttachmentForm(request.POST, request.FILES, edd_object=self.get_object())
        if form.is_valid():
            form.save()
            return True
        context['new_attach'] = form
        return False

    def handle_comment(self, request, context, *args, **kwargs):
        form = CreateCommentForm(request.POST, edd_object=self.get_object())
        if form.is_valid():
            form.save()
            return True
        context['new_comment'] = form
        return False

    def handle_update(self, request, context, *args, **kwargs):
        study = self.get_object()
        form = CreateStudyForm(request.POST or None, instance=study, prefix='study')
        if form.is_valid():
            self.object = form.save()  # make sure we're updating the view object
            return True
        context['edit_study'] = form
        return False


class StudyLinesView(StudyDetailBaseView):
    """ Study details displays line data. """
    template_name = 'main/study-lines.html'

    def get_actions(self, can_write=False):
        action_lookup = super(StudyLinesView, self).get_actions(can_write=can_write)
        action_lookup.update({
            'assay_action': self.handle_assay_action,
            'line_action': self.handle_line_action,
        })
        if can_write:
            action_lookup.update({
                'assay': self.handle_assay,
                'clone': self.handle_clone,
                'enable': self.handle_enable,
                'disable': self.handle_delete_line,
                'disable_confirm': self.handle_disable,
                'group': self.handle_group,
                'line': self.handle_line,
                'measurement': self.handle_measurement,
            })
        return action_lookup

    def get_context_data(self, **kwargs):
        context = super(StudyLinesView, self).get_context_data(**kwargs)
        context['showinglines'] = True
        context['new_assay'] = AssayForm(prefix='assay')
        context['new_line'] = LineForm(prefix='line')
        context['new_measurement'] = MeasurementForm(prefix='measurement')
        context['writable'] = self.get_object().user_can_write(self.request.user)
        return context

    def handle_assay(self, request, context, *args, **kwargs):
        assay_id = request.POST.get('assay-assay_id', None)
        assay = self._get_assay(assay_id) if assay_id else None
        if assay:
            form = AssayForm(request.POST, instance=assay, lines=[assay.line_id], prefix='assay')
        else:
            ids = request.POST.getlist('lineId', [])
            form = AssayForm(request.POST, lines=ids, prefix='assay')
            if len(ids) == 0:
                form.add_error(
                    None,
                    ValidationError(
                        _('Must select at least one line to add Assay'),
                        code='no-lines-selected',
                    ),
                )
        if form.is_valid():
            form.save()
            return True
        context['new_assay'] = form
        return False

    def handle_assay_action(self, request, context, *args, **kwargs):
        assay_action = request.POST.get('assay_action', None)
        can_write = self.object.user_can_write(request.user)
        form_valid = False
        # allow any who can view to export
        if assay_action == 'export':
            export_type = request.POST.get('export', 'csv')
            if export_type == 'sbml':
                return SbmlView.as_view()
            else:
                return ExportView.as_view()
        # but not edit
        elif not can_write:
            messages.error(request, 'You do not have permission to modify this study.')
        elif assay_action == 'mark':
            form_valid = self.handle_assay_mark(request)
        elif assay_action == 'delete':
            form_valid = self.handle_measurement_delete(request)
        elif assay_action == 'edit':
            form_valid = self.handle_measurement_edit(request)
        elif assay_action == 'update':
            form_valid = self.handle_measurement_update(request, context)
        else:
            messages.error(request, 'Unknown assay action %s' % (assay_action))
        return form_valid

    def handle_measurement(self, request, context, *args, **kwargs):
        ids = request.POST.getlist('assayId', [])
        form = MeasurementForm(request.POST, assays=ids, prefix='measurement')
        if len(ids) == 0:
            form.add_error(None, ValidationError(
                _('Must select at least one assay to add Measurement'),
                code='no-assays-selected'
                ))
        if form.is_valid():
            form.save()
            return True
        context['new_measurement'] = form
        return False

    def handle_enable(self, request, context, *args, **kwargs):
        return self.handle_enable_disable(request, True, **kwargs)

    def handle_delete_line(self, request, context, *args, **kwargs):
        """ Sends to a view to confirm deletion. """
        self._check_write_permission(request)
        return StudyDeleteView.as_view()

    def handle_disable(self, request, context, *args, **kwargs):
        return self.handle_enable_disable(request, False, **kwargs)

    def handle_enable_disable(self, request, active, **kwargs):
        self._check_write_permission(request)
        form = ExportSelectionForm(data=request.POST, user=request.user, exclude_disabled=False)
        if form.is_valid():
            if not active and form.selection.measurements.count() == 0:
                # true deletion only if there are zero measurements!
                count, details = form.selection.lines.delete()
                count = details[Line._meta.label]
            else:
                count = form.selection.lines.update(active=active)
            messages.success(
                request,
                _('%(action)s %(count)d Lines') % {
                    'action': 'Restored' if active else 'Deleted',
                    'count': count,
                }
            )
            return True
        messages.error(request, _('Failed to validate selection.'))
        # forms involved here are built dynamically by Typescript, should redirect instead of
        #   trying to use normal form errors
        return HttpResponseRedirect(request.path)

    def handle_group(self, request, context, *args, **kwargs):
        self._check_write_permission(request)
        ids = request.POST.getlist('lineId', [])
        study = self.get_object()
        if len(ids) > 1:
            first = ids[0]
            count = Line.objects.filter(study=study, pk__in=ids).update(replicate_id=first)
            messages.success(request, 'Grouped %s Lines' % count)
            return True
        messages.error(request, _('Must select more than one Line to group.'))
        # forms involved here are built dynamically by Typescript, should redirect instead of
        #   trying to use normal form errors
        return HttpResponseRedirect(request.path)

    def handle_line(self, request, context, *args, **kwargs):
        self._check_write_permission(request)
        ids = [v for v in request.POST.get('line-ids', '').split(',') if v.strip() != '']
        if len(ids) == 0:
            return self.handle_line_new(request, context)
        elif len(ids) == 1:
            return self.handle_line_edit(request, context, ids[0])
        return self.handle_line_bulk(request, ids)

    def handle_line_action(self, request, context, *args, **kwargs):
        can_write = self.object.user_can_write(request.user)
        line_action = request.POST.get('line_action', None)
        # allow any who can view to export
        if line_action == 'export':
            export_type = request.POST.get('export', 'csv')
            return self._get_export_types().get(export_type, ExportView.as_view())
        # but not edit
        elif not can_write:
            messages.error(request, _('You do not have permission to modify this study.'))
        else:
<<<<<<< HEAD
            messages.error(request, _('Unknown line action %s') % (line_action))
        # forms involved here are built dynamically by Typescript, should redirect instead of
        #   trying to use normal form errors
        return HttpResponseRedirect(request.path)
=======
            messages.error(request, 'Unknown line action %s' % line_action)
        return form_valid
>>>>>>> 1d012a9b

    def handle_line_bulk(self, request, ids):
        study = self.get_object()
        total = len(ids)
        saved = 0
        for value in ids:
            line = self._get_line(value)
            if line:
                form = LineForm(request.POST, instance=line, prefix='line', study=study)
                form.check_bulk_edit()  # removes fields having disabled bulk edit checkbox
                if form.is_valid():
                    form.save()
                    saved += 1
                else:
                    for error in form.errors.values():
                        messages.warning(request, error)
        messages.success(
            request,
            _('Saved %(saved)s of %(total)s Lines') % {
                'saved': saved,
                'total': total,
            }
        )
        return True

    def handle_line_edit(self, request, context, pk):
        study = self.get_object()
        line = self._get_line(pk)
        if line:
            form = LineForm(request.POST, instance=line, prefix='line', study=study)
            context['new_line'] = form
            if form.is_valid():
                form.save()
                messages.success(
                    request,
                    _("Saved Line '%(name)s'") % {
                        'name': form['name'].value(),
                    }
                )
                return True
        else:
            messages.error(request, _('Failed to load line for editing.'))
        return False

    def handle_line_new(self, request, context):
        form = LineForm(request.POST, prefix='line', study=self.get_object())
        if form.is_valid():
            form.save()
            messages.success(
                request,
                _("Added Line '%(name)s'") % {
                    'name': form['name'].value(),
                }
            )
            return True
        context['new_line'] = form
        return False

    def _get_export_types(self):
        return {
            'csv': ExportView.as_view(),
            'sbml': SbmlView.as_view(),
            'study': StudyCreateView.as_view(),
            'worklist': WorklistView.as_view(),
        }

    def _get_line(self, line_id):
        study = self.get_object()
        try:
            return Line.objects.get(pk=line_id, study=study)
        except Line.DoesNotExist:
            logger.warning('Failed to load (line, study) combo (%s,%s)' % (line_id, study.pk))
        return None


class StudyDetailView(StudyDetailBaseView):
    """ Study details page, displays graph/assay data. """
    template_name = 'main/study-data.html'

    def get_actions(self, can_write=False):
        action_lookup = super(StudyDetailView, self).get_actions(can_write=can_write)
        action_lookup.update({
            'assay_action': self.handle_assay_action,
        })
        if can_write:
            action_lookup.update({
                'assay': self.handle_assay,
                'clone': self.handle_clone,
                'measurement': self.handle_measurement,
            })
        return action_lookup

    def get_context_data(self, **kwargs):
        context = super(StudyDetailView, self).get_context_data(**kwargs)
        context['showingdata'] = True
        context['new_assay'] = AssayForm(prefix='assay')
        context['new_measurement'] = MeasurementForm(prefix='measurement')
        context['writable'] = self.get_object().user_can_write(self.request.user)
        return context

    def handle_assay(self, request, context, *args, **kwargs):
        assay_id = request.POST.get('assay-assay_id', None)
        assay = self._get_assay(assay_id) if assay_id else None
        if assay:
            form = AssayForm(request.POST, instance=assay, lines=[assay.line_id], prefix='assay')
        else:
            ids = request.POST.getlist('lineId', [])
            form = AssayForm(request.POST, lines=ids, prefix='assay')
            if len(ids) == 0:
                form.add_error(None, ValidationError(
                    _('Must select at least one line to add Assay'),
                    code='no-lines-selected'
                    ))
        if form.is_valid():
            form.save()
            return True
        context['new_assay'] = form
        return False

    def handle_assay_action(self, request, context, *args, **kwargs):
        assay_action = request.POST.get('assay_action', None)
        can_write = self.object.user_can_write(request.user)
        form_valid = False
        # allow any who can view to export
        if assay_action == 'export':
            export_type = request.POST.get('export', 'csv')
            if export_type == 'sbml':
                return SbmlView.as_view()
            else:
                return ExportView.as_view()
        # but not edit
        elif not can_write:
            messages.error(request, 'You do not have permission to modify this study.')
        elif assay_action == 'delete':
            form_valid = self.handle_measurement_delete(request)
        elif assay_action == 'edit':
            form_valid = self.handle_measurement_edit(request)
        elif assay_action == 'update':
            form_valid = self.handle_measurement_update(request, context)
        else:
            messages.error(
                request,
                _('Unknown assay action %(action)s') % {
                    'action': assay_action
                }
            )
        return form_valid

    def handle_measurement(self, request, context, *args, **kwargs):
        ids = request.POST.getlist('assayId', [])
        form = MeasurementForm(request.POST, assays=ids, prefix='measurement')
        if len(ids) == 0:
            form.add_error(
                None,
                ValidationError(
                    _('Must select at least one assay to add Measurement'),
                    code='no-assays-selected',
                )
            )
        if form.is_valid():
            form.save()
            return True
        context['new_measurement'] = form
        return False

    def handle_measurement_delete(self, request):
        assay_ids = request.POST.getlist('assayId', [])
        measure_ids = request.POST.getlist('measurementId', [])
        # define base querysets first
        assays = Assay.objects.filter(pk__in=assay_ids)
        assays_counted = assays.annotate(v_count=Count('measurement__measurementvalue'))
        measures = Measurement.objects.filter(Q(assay_id__in=assay_ids) | Q(pk__in=measure_ids))
        measures_counted = measures.annotate(v_count=Count('measurementvalue'))
        # start counts at zero
        assay_count = 0
        measurement_count = 0
        try:
            # real deletion for anything without measurement values
            foo, info = measures_counted.filter(v_count=0).delete()
            measurement_count += info.get(Measurement._meta.label, 0)
            foo, info = assays_counted.filter(v_count=0).delete()
            measurement_count += info.get(Measurement._meta.label, 0)
            assay_count += info.get(Assay._meta.label, 0)
            # "deleting" the rest by setting active to False
            assay_count += assays.update(active=False)
            measurement_count += measures.update(active=False)
            messages.success(
                request,
                _('Deleted %(assay)d Assays and %(measurement)d Measurements.') % {
                    'assay': assay_count,
                    'measurement': measurement_count,
                }
            )
        except Exception as e:
            logger.exception('Failed to do measurement deletion')
        return True

    def handle_measurement_edit(self, request):
        assay_ids = request.POST.getlist('assayId', [])
        measure_ids = request.POST.getlist('measurementId', [])
        measures = Measurement.objects.filter(
            Q(assay_id__in=assay_ids) | Q(id__in=measure_ids),
        ).select_related(
            'assay__line', 'assay__protocol__name', 'measurement_type',
        ).order_by(
            'assay__line_id', 'assay_id',
        ).prefetch_related(
            Prefetch('measurementvalue_set', queryset=MeasurementValue.objects.order_by('x'))
        )
        # map sequence of measurements to structure of unique lines/assays
        lines = {}
        for m in measures:
            a = m.assay
            l = a.line
            line_dict = lines.setdefault(l.id, {'line': l, 'assays': {}, })
            assay_dict = line_dict['assays'].setdefault(a.id, {
                'assay': a,
                'measures': collections.OrderedDict(),
                })
            assay_dict['measures'][m.id] = {
                'measure': m,
                'form': MeasurementValueFormSet(
                    instance=m, prefix=str(m.id), queryset=m.measurementvalue_set.order_by('x')),
                }
        return self.handle_measurement_edit_response(request, lines, measures)

    def handle_measurement_edit_response(self, request, lines, measures):
        return render(
            request,
            'main/edit_measurement.html',
            context={
                'lines': lines,
                'measures': ','.join(['%s' % m.pk for m in measures]),
                'study': self.object,
            },
            context_instance=RequestContext(request),
        )

    def handle_measurement_update(self, request, context):
        measure_ids = request.POST.get('measureId', '')
        measures = Measurement.objects.filter(
            id__in=measure_ids.split(',')
        ).select_related(
            'assay__line', 'assay__protocol__name', 'measurement_type',
        ).order_by(
            'assay__line_id', 'assay_id',
        ).prefetch_related(
            Prefetch('measurementvalue_set', queryset=MeasurementValue.objects.order_by('x'))
        )
        is_valid = True
        # map sequence of measurements to structure of unique lines/assays
        lines = {}
        for m in measures:
            a = m.assay
            l = a.line
            line_dict = lines.setdefault(l.id, {'line': l, 'assays': {}, })
            assay_dict = line_dict['assays'].setdefault(
                a.id,
                {
                    'assay': a,
                    'measures': collections.OrderedDict(),
                }
            )
            aform = MeasurementValueFormSet(
                request.POST or None,
                instance=m,
                prefix=str(m.id),
                queryset=m.measurementvalue_set.order_by('x'),
            )
            if aform.is_valid():
                aform.save()
            else:
                is_valid = False
            assay_dict['measures'][m.id] = {
                'measure': m,
                'form': aform,
            }
        if not is_valid:
            return self.handle_measurement_edit_response(request, lines, measures)
        return True

    def get(self, request, *args, **kwargs):
        self.object = self.get_object()
        # redirect to overview page if there are no lines or assays
        if self.object.line_set.count() == 0:
            return HttpResponseRedirect(
                reverse('main:overview', kwargs={'slug': self.object.slug})
            )
        # redirect to lines page if there are no assays
        if Assay.objects.filter(line__study=self.object).count() == 0:
            return HttpResponseRedirect(
                reverse('main:lines', kwargs={'slug': self.object.slug})
            )
        return super(StudyDetailView, self).get(request, *args, **kwargs)

    def _get_assay(self, assay_id):
        study = self.get_object()
        try:
            return Assay.objects.get(pk=assay_id, line__study=study)
        except Assay.DoesNotExist:
            logger.warning('Failed to load assay,study combo %s,%s' % (assay_id, study.pk))
        return None


class StudyDeleteView(StudyLinesView):
    """ Confirmation view for deleting objects from a Study. """
    template_name = 'main/study-delete-confirm.html'

    def get_actions(self, can_write=False):
        """ Return a dict mapping action names to functions performing the action. """
        action_lookup = collections.defaultdict(lambda: self.handle_unknown)
        if can_write:
            action_lookup.update({
                'disable': self.handle_line_delete,
                'study_delete': self.handle_study_delete,
            })
        return action_lookup

    def get_context_data(self, **kwargs):
        context = super(StudyDeleteView, self).get_context_data(**kwargs)
        request = kwargs.get('request')
        form = ExportSelectionForm(data=request.POST, user=request.user, exclude_disabled=False)
        context['select_form'] = form
        context['cancel_link'] = request.path
        return context

    def handle_line_delete(self, request, context, *args, **kwargs):
        context['typename'] = _('Line')
        context['item_names'] = [l.name for l in context['select_form'].selection.lines]
        context['confirm_action'] = 'disable_confirm'
        return False

    def handle_study_delete(self, request, context, *args, **kwargs):
        context['typename'] = _('Study')
        context['item_names'] = [self.object.name]
        context['confirm_action'] = 'delete_confirm'
        return False


class EDDExportView(generic.TemplateView):
    """ Base view for exporting EDD information. """
    def __init__(self, *args, **kwargs):
        super(EDDExportView, self).__init__(*args, **kwargs)
        self._export = None
        self._selection = ExportSelection(None)

    def get(self, request, *args, **kwargs):
        context = self.get_context_data(**kwargs)
        context.update(self.init_forms(request, request.GET))
        return self.render_to_response(context)

    def get_context_data(self, **kwargs):
        context = super(EDDExportView, self).get_context_data(**kwargs)
        return context

    def get_selection(self):
        return self._selection
    selection = property(get_selection)

    def get_template_names(self):
        """ Override in child classes to specify alternate templates. """
        return ['main/export.html', ]

    def init_forms(self, request, payload):
        select_form = ExportSelectionForm(data=payload, user=request.user)
        try:
            self._selection = select_form.get_selection()
        except Exception as e:
            logger.exception("Failed to validate forms for export: %s", e)
        return {
            'download': payload.get('action', None) == 'download',
            'select_form': select_form,
            'selection': self.selection,
        }

    def post(self, request, *args, **kwargs):
        context = self.get_context_data(**kwargs)
        context.update(self.init_forms(request, request.POST))
        return self.render_to_response(context)

    def render_to_response(self, context, **kwargs):
        if context.get('download', False) and self._export:
            response = HttpResponse(self._export.output(), content_type='text/csv')
            # set download filename as the first name in the exported studies
            study = self._export.selection.studies[0]
            response['Content-Disposition'] = 'attachment; filename="%s.csv"' % study.name
            return response
        return super(EDDExportView, self).render_to_response(context, **kwargs)


class ExportView(EDDExportView):
    """ View to export EDD information in a table/CSV format. """
    def init_forms(self, request, payload):
        context = super(ExportView, self).init_forms(request, payload)
        context.update(
            option_form=None,
            output='',
        )
        try:
            initial = ExportOptionForm.initial_from_user_settings(request.user)
            option_form = ExportOptionForm(data=payload, initial=initial, selection=self.selection)
            context.update(option_form=option_form)
            if option_form.is_valid():
                self._export = TableExport(self.selection, option_form.options, None)
                context.update(output=self._export.output())
        except Exception as e:
            logger.exception("Failed to validate forms for export: %s", e)
        return context


class WorklistView(EDDExportView):
    """ View to export lines in a worklist template. """
    def get_template_names(self):
        """ Override in child classes to specify alternate templates. """
        return ['main/worklist.html', ]

    def init_forms(self, request, payload):
        context = super(WorklistView, self).init_forms(request, payload)
        worklist_form = WorklistForm()
        context.update(
            defaults_form=worklist_form.defaults_form,
            flush_form=worklist_form.flush_form,
            output='',
            worklist_form=worklist_form,
        )
        try:
            worklist_form = WorklistForm(data=payload)
            context.update(
                defaults_form=worklist_form.defaults_form,
                flush_form=worklist_form.flush_form,
                worklist_form=worklist_form,
            )
            if worklist_form.is_valid():
                self._export = WorklistExport(
                    self.selection,
                    worklist_form.options,
                    worklist_form.worklist,
                )
                context.update(output=self._export.output())
        except Exception as e:
            logger.exception("Failed to validate forms for export: %s", e)
        return context


class SbmlView(EDDExportView):
    def __init__(self, *args, **kwargs):
        super(SbmlView, self).__init__(*args, **kwargs)
        self.sbml_export = None

    def get_template_names(self):
        """ Override in child classes to specify alternate templates. """
        return ['main/sbml_export.html', ]

    def init_forms(self, request, payload):
        context = super(SbmlView, self).init_forms(request, payload)
        self.sbml_export = SbmlExport(self.selection)
        return self.sbml_export.init_forms(payload, context)

    def render_to_response(self, context, **kwargs):
        download = context.get('download', False)
        if download and self.sbml_export:
            match_form = context.get('match_form', None)
            time_form = context.get('time_form', None)
            if match_form and time_form and match_form.is_valid() and time_form.is_valid():
                time = time_form.cleaned_data['time_select']
                response = HttpResponse(
                    self.sbml_export.output(time, match_form.cleaned_data),
                    content_type='application/sbml+xml'
                )
                # set download filename
                filename = time_form.cleaned_data['filename']
                response['Content-Disposition'] = 'attachment; filename="%s"' % filename
                return response
        return super(SbmlView, self).render_to_response(context, **kwargs)

# /study/<study_id>/measurements/<protocol_id>/
def study_measurements(request, pk=None, slug=None, protocol=None):
    """ Request measurement data in a study. """
    obj = load_study(request, pk=pk, slug=slug)
    measure_types = MeasurementType.objects.filter(
        measurement__assay__line__study=obj,
        measurement__assay__protocol_id=protocol,
    ).distinct()
    # stash QuerySet to use in both measurements and total_measures below
    qmeasurements = Measurement.objects.filter(
        assay__line__study=obj,
        assay__protocol_id=protocol,
        active=True,
        assay__line__active=True,
    )
    # Limit the measurements returned to keep browser performance
    measurements = qmeasurements.order_by('id')[:5000]
    total_measures = qmeasurements.values('assay_id').annotate(count=Count('assay_id'))
    measure_list = list(measurements)
    if len(measure_list):
        # only try to pull values when we have measurement objects
        values = MeasurementValue.objects.filter(
            measurement__assay__line__study=obj,
            measurement__assay__protocol_id=protocol,
            measurement__active=True,
            measurement__assay__line__active=True,
            measurement__pk__range=(measure_list[0].id, measure_list[-1].id),
        )
    else:
        values = []
    value_dict = collections.defaultdict(list)
    for v in values:
        value_dict[v.measurement_id].append((v.x, v.y))
    payload = {
        'total_measures': {
            x['assay_id']: x.get('count', 0) for x in total_measures if 'assay_id' in x
        },
        'types': {t.pk: t.to_json() for t in measure_types},
        'measures': [m.to_json() for m in measure_list],
        'data': value_dict,
    }
    return JsonResponse(payload, encoder=JSONDecimalEncoder)


# /study/<study_id>/measurements/<protocol_id>/<assay_id>/
def study_assay_measurements(request, pk=None, slug=None, protocol=None, assay=None):
    """ Request measurement data in a study, for a single assay. """
    obj = load_study(request, pk=pk, slug=slug)
    measure_types = MeasurementType.objects.filter(
        measurement__assay__line__study=obj,
        measurement__assay__protocol_id=protocol,
        measurement__assay=assay,
        ).distinct()
    # stash QuerySet to use in both measurements and total_measures below
    qmeasurements = Measurement.objects.filter(
        assay__line__study_id=obj.pk,
        assay__protocol_id=protocol,
        assay=assay,
        active=True,
        assay__active=True,
        assay__line__active=True,
        )
    # Limit the measurements returned to keep browser performant
    measurements = qmeasurements.order_by('id')[:5000]
    total_measures = qmeasurements.values('assay_id').annotate(count=Count('assay_id'))
    measure_list = list(measurements)
    values = MeasurementValue.objects.filter(
        measurement__assay__line__study_id=obj.pk,
        measurement__assay__protocol_id=protocol,
        measurement__assay=assay,
        measurement__active=True,
        measurement__assay__active=True,
        measurement__assay__line__active=True,
        measurement__id__range=(measure_list[0].id, measure_list[-1].id),
        )
    value_dict = collections.defaultdict(list)
    for v in values:
        value_dict[v.measurement_id].append((v.x, v.y))
    payload = {
        'total_measures': {
            x['assay_id']: x.get('count', 0) for x in total_measures if 'assay_id' in x
        },
        'types': {t.pk: t.to_json() for t in measure_types},
        'measures': map(lambda m: m.to_json(), measure_list),
        'data': value_dict,
    }
    return JsonResponse(payload, encoder=JSONDecimalEncoder)


# /study/search/
def study_search(request):
    """ View function handles incoming requests to search solr """
    solr = StudySearch(ident=request.user)
    query = request.GET.get('q', 'active:true')
    opt = request.GET.copy()
    opt['edismax'] = True
    data = solr.query(query=query, options=opt.dict())
    # loop through results and attach URL to each
    query_response = data['response']
    for doc in query_response['docs']:
        doc['url'] = reverse('main:detail', kwargs={'slug': doc['slug']})
    return JsonResponse(query_response, encoder=JSONDecimalEncoder)


# /study/<study_id>/edddata/
def study_edddata(request, pk=None, slug=None):
    """
    Various information (both global and study-specific) that populates the
    EDDData JS object on the client.
    """
    model = load_study(request, pk=pk, slug=slug)
    data_misc = get_edddata_misc()
    data_study = get_edddata_study(model)
    data_study.update(data_misc)
    return JsonResponse(data_study, encoder=JSONDecimalEncoder)


# /study/<study_id>/assaydata/
def study_assay_table_data(request, pk=None, slug=None):
    """ Request information on assays associated with a study. """
    model = load_study(request, pk=pk, slug=slug)
    # FIXME filter protocols?
    protocols = Protocol.objects.all()
    lines = model.line_set.all()
    return JsonResponse({
        "ATData": {
            "existingProtocols": {p.id: p.name for p in protocols},
            "existingLines": [{"n": l.name, "id": l.id} for l in lines],
            "existingAssays": model.get_assays_by_protocol(),
        },
        "EDDData": get_edddata_study(model),
    }, encoder=JSONDecimalEncoder)


# /study/<study_id>/map/
def study_map(request, pk=None, slug=None):
    """ Request information on metabolic map associated with a study. """
    obj = load_study(request, pk=pk, slug=slug)
    try:
        mmap = SBMLTemplate.objects.get(study=obj)
        return JsonResponse(
            {
                "name": mmap.name,
                "id": mmap.pk,
                "biomassCalculation": mmap.biomass_calculation,
            },
            encoder=JSONDecimalEncoder,
        )
    except SBMLTemplate.DoesNotExist as e:
        return JsonResponse({"name": "", "biomassCalculation": -1, }, encoder=JSONDecimalEncoder)
    except Exception as e:
        raise e


class StudyPermissionJSONView(StudyObjectMixin, generic.detail.BaseDetailView):
    """ Implements a REST-style view for /study/<id-or-slug>/permissions/ """

    def get(self, request, *args, **kwargs):
        self.object = self.get_object()
        return JsonResponse([
            permission.to_json()
            for permission in self.object.get_combined_permission()
        ])

    def head(self, request, *args, **kwargs):
        self.object = self.get_object()
        return HttpResponse(status=200)

    def post(self, request, *args, **kwargs):
        self.object = self.get_object()
        self._check_write_permission(request)
        try:
            perms = json.loads(request.POST.get('data', '[]'))
            # make requested changes as a group, or not at all
            with transaction.atomic():
                for permission_def in perms:
                    self._handle_permission_update(permission_def)
        except Exception as e:
            logger.exception('Error modifying study (%s) permissions: %s', self.object, e)
            return HttpResponse(status=500)
        return HttpResponse(status=204)

    # Treat PUT requests the same as POST
    put = post

    def delete(self, request, *args, **kwargs):
        self.object = self.get_object()
        self._check_write_permission(request)
        try:
            # make requested changes as a group, or not at all
            with transaction.atomic():
                self.object.everyonepermission_set.all().delete()
                self.object.grouppermission_set.all().delete()
                self.object.userpermission_set.all().delete()
        except Exception as e:
            logger.exception('Error deleting study (%s) permissions: %s', self.object, e)
            return HttpResponse(status=500)
        return HttpResponse(status=204)

    def _check_write_permission(self, request):
        if not self.object.user_can_write(request.user):
            raise PermissionDenied(_("You do not have permission to modify this study."))

    def _handle_permission_update(self, permission_def):
        ptype = permission_def.get('type', None)
        kwargs = dict(study=self.object)
        defaults = dict(permission_type=ptype)
        if 'group' in permission_def:
            kwargs.update(group_id=permission_def['group'].get('id', 0))
            manager = self.object.grouppermission_set
        elif 'user' in permission_def:
            kwargs.update(user_id=permission_def['user'].get('id', 0))
            manager = self.object.userpermission_set
        elif 'public' in permission_def:
            manager = self.object.everyonepermission_set

        if manager is None or ptype is None:
            logger.warning('Invalid permission type for add')
        elif ptype == StudyPermission.NONE:
            manager.filter(**kwargs).delete()
        else:
            kwargs.update(defaults=defaults)
            manager.update_or_create(**kwargs)


# /study/<study_id>/import
# FIXME should have trailing slash?
@ensure_csrf_cookie
def study_import_table(request, pk=None, slug=None):
    """ View for importing tabular data (replaces AssayTableData.cgi).
    :raises: Exception if an error occurrs during the import attempt
    """
    study = load_study(request, pk=pk, slug=slug, permission_type=CAN_EDIT)
    lines = study.line_set.all()
    assays = study.line_set.count()
    user = study.user_can_write(request.user)

    # FIXME filter protocols?
    protocols = Protocol.objects.order_by('name')

    if request.method == "POST":
        if logger.isEnabledFor(logging.DEBUG):
            logger.debug('\n'.join([
                '%(key)s : %(value)s' % {'key': key, 'value': request.POST[key]}
                for key in sorted(request.POST)
            ]))
        try:
            result = import_task.delay(study.pk, request.user.pk, request.POST)
            # save task ID for notification later
            request.user.profile.tasks.create(uuid=result.id)
            messages.add_message(
                request,
                msg_constants.SUCCESS_PERSISTENT,
                _('Data is submitted for import. You may continue to use EDD, another message '
                  'will appear once the import is complete.')
            )
        except RuntimeError as e:
            logger.exception('Data import failed: %s', e.message)

            # show the first error message to the user. continuing the import attempt to collect
            # more potentially-useful errors makes the code too complex / hard to maintain.
            messages.error(request, e)
            # redirect to study page
        return HttpResponseRedirect(reverse('main:detail', kwargs={'slug': study.slug}))
    return render(
        request,
        "main/import.html",
        context={
            "study": study,
            "protocols": protocols,
            "showingimport": True,
            "lines": lines,
            "assays": assays,
            "writable": user
        },
    )


# /study/<study_id>/describe_experiment/
@ensure_csrf_cookie
def study_describe_experiment(request, pk=None, slug=None):
    """
    View for defining a study's lines / assays from an Experiment Description file.
    """

    # load the study first to detect any permission errors / fail early
    study = load_study(request, pk=pk, slug=slug, permission_type=CAN_EDIT)

    if request.method != "POST":
        raise MethodNotAllowed(request.method)

    # parse request parameter input to keep subsequent code relatively format-agnostic
    user = request.user
    dry_run = 'dryRun' in request.META.keys()
    allow_duplicate_names = ALLOW_DUPLICATE_NAMES_PARAM in request.META.keys()
    ignore_ice_related_errors = IGNORE_ICE_RELATED_ERRORS_PARAM in request.META.keys()

    # detect the input format
    is_excel_file = request.META[FILE_TYPE_HEADER] == 'xlsx'
    if is_excel_file:
        file_name = request.META['HTTP_X_FILE_NAME']
        logger.info('Parsing template file "%s"' % file_name)
    else:
        logger.info('Parsing request body as JSON input')

    # attempt the import
    importer = CombinatorialCreationImporter(study, user)
    try:
        with transaction.atomic(savepoint=False):
            status_code, reply_content = (
                importer.do_import(request, not is_excel_file, allow_duplicate_names,
                                   dry_run, ignore_ice_related_errors))
        return JsonResponse(reply_content, status=status_code)

    except RuntimeError as e:
        # log the exception, but return a response to the GUI/client anyway to help it remain
        # responsive
        logger.exception('Unpredicted exception occurred during experiment description processing')
        importer.errors[UNPREDICTED_ERROR].append(str(e))
        return JsonResponse(
            _build_response_content(importer.errors, importer.warnings),
            status=INTERNAL_SERVER_ERROR
        )


# /utilities/parsefile/
# To reach this function, files are sent from the client by the Utl.FileDropZone class (in Utl.ts).
def utilities_parse_import_file(request):
    """ Attempt to process posted data as either a TSV or CSV file or Excel spreadsheet and
        extract a table of data automatically. """
    # These are embedded by the filedrop.js class. Here for reference.
    # file_name = request.META.get('HTTP_X_FILE_NAME')
    # file_size = request.META.get('HTTP_X_FILE_SIZE')
    # file_type = request.META.get('HTTP_X_FILE_TYPE')
    # file_date = request.META.get('HTTP_X_FILE_DATE')

    # In requests from OS X clients, we can use the file_type value. For example, a modern Excel
    # document is reported as "application/vnd.openxmlformats-officedocument.spreadsheetml.sheet",
    # and it's consistent across Safari, Firefox, and Chrome. However, on Windows XP, file_type is
    # always blank, so we need to fall back to file name extensions like ".xlsx" and ".xls".

    # The Utl.JS.guessFileType() function in Utl.ts applies logic like this to guess the type, and
    # that guess is sent along in a custom header:
    edd_file_type = request.META.get(FILE_TYPE_HEADER)
    edd_import_mode = request.META.get('HTTP_X_EDD_IMPORT_MODE')

    parse_fn = find_parser(edd_import_mode, edd_file_type)
    if parse_fn:
        try:
            with tempfile.TemporaryFile() as temp:
                # write the request upload to a "real" stream buffer
                temp.write(request.read())
                temp.seek(0)
                result = parse_fn(temp)
            return JsonResponse({
                'file_type': result.file_type,
                'file_data': result.parsed_data,
            })
        except Exception as e:
            logger.exception('Import file parse failed: %s', e)
            return JsonResponse({'python_error': str(e)}, status=500)
    return JsonResponse(
        {
            "python_error": "The uploaded file could not be interpreted as either an Excel "
                            "spreadsheet or an XML file.  Please check that the contents are "
                            "formatted correctly. (Word documents are not allowed!)"
        },
        status=500
    )


# /study/<study_id>/import/rnaseq/
@ensure_csrf_cookie
def study_import_rnaseq(request, pk=None, slug=None):
    """ View for importing multiple sets of RNA-seq measurements in various simple tabular formats
        defined by us.  Handles both GET and POST. """
    messages = {}
    model = load_study(request, pk=pk, slug=slug, permission_type=CAN_EDIT)
    lines = model.line_set.all()
    if request.method == "POST":
        try:
            result = import_rna_seq.from_form(request, model)
            messages["success"] = "Added %d measurements in %d assays." % (
                result.n_assay, result.n_meas)
        except ValueError as e:
            messages["error"] = str(e)
    return render(
        request,
        "main/import_rnaseq.html",
        context={
            "messages": messages,
            "study": model,
            "lines": lines,
        },
    )


# /study/<study_id>/import/rnaseq/edgepro/
@ensure_csrf_cookie
def study_import_rnaseq_edgepro(request, pk=None, slug=None):
    """ View for importing a single set of RNA-seq measurements from the EDGE-pro pipeline,
        attached to an existing Assay.  Handles both GET and POST. """
    messages = {}
    study = load_study(request, pk=pk, slug=slug, permission_type=CAN_EDIT)
    assay_id = None
    if request.method == "GET":
        assay_id = request.POST.get("assay", None)
    elif request.method == "POST":
        assay_id = request.POST.get("assay", None)
        try:
            if assay_id is None or assay_id == "":
                raise ValueError("Assay ID required for form submission.")
            result = import_rnaseq_edgepro.from_form(request=request, study=study)
            messages["success"] = result.format_message()
        except ValueError as e:
            messages["error"] = str(e)
    protocol = Protocol.objects.get(name="Transcriptomics")
    assays_ = Assay.objects.filter(
        protocol=protocol,
        line__study=study,
    ).prefetch_related(
        "measurement_set",
    ).select_related(
        "line",
        "protocol",
    )
    assay_info = []
    for assay in assays_:
        assay_info.append({
            "id": assay.id,
            "long_name": assay.long_name,
            "n_meas": assay.measurement_set.count(),
        })
    return render(
        request,
        "main/import_rnaseq_edgepro.html",
        context={
            "selected_assay_id": assay_id,
            "assays": assay_info,
            "messages": messages,
            "study": study,
        },
    )


# /study/<study_id>/import/rnaseq/parse/
def study_import_rnaseq_parse(request, pk=None, slug=None):
    """ Parse raw data from an uploaded text file, and return JSON object of processed result.
        Result is identical to study_import_rnaseq_process, but this method is invoked by
        drag-and-drop of a file (via filedrop.js). """
    study = load_study(request, pk=pk, slug=slug, permission_type=CAN_EDIT)
    referrer = request.META['HTTP_REFERER']
    result = None
    # XXX slightly gross: using HTTP_REFERER to dictate choice of parsing
    # functions
    try:
        if "edgepro" in referrer:
            result = interpret_edgepro_data(raw_data=request.read())
            result['format'] = "edgepro"
        else:
            result = interpret_raw_rna_seq_data(raw_data=request.read(), study=study)
            result['format'] = "generic"
    except ValueError as e:
        return JsonResponse({"python_error": str(e)})
    else:
        return JsonResponse(result)


# /study/<study_id>/import/rnaseq/process/
def study_import_rnaseq_process(request, pk=None, slug=None):
    """ Process form submission containing either a file or text field, and return JSON object of
        processed result. """
    study = load_study(request, pk=pk, slug=slug, permission_type=CAN_EDIT)
    assert(request.method == "POST")
    try:
        data = request.POST.get("data", "").strip()
        file_name = None
        if data == "":
            data_file = request.FILES.get("file_name", None)
            if (data_file is None):
                raise ValueError("Either a text file or pasted table is "
                                 "required as input.")
            data = data_file.read()
            file_name = data_file.name
        result = None
        if request.POST.get("format") == "htseq-combined":
            result = interpret_raw_rna_seq_data(raw_data=data, study=study, file_name=file_name)
        elif request.POST.get("format") == "edgepro":
            result = interpret_edgepro_data(raw_data=data, study=study, file_name=file_name)
        else:
            raise ValueError("Format needs to be specified!")
    except ValueError as e:
        return JsonResponse({"python_error": str(e)})
    except Exception as e:
        logger.error('Exception in RNASeq import process: %s', e)
    else:
        return JsonResponse(result)


# /data/users/
def data_users(request):
    return JsonResponse({"EDDData": get_edddata_users()}, encoder=JSONDecimalEncoder)


# /data/misc/
def data_misc(request):
    return JsonResponse({"EDDData": get_edddata_misc()}, encoder=JSONDecimalEncoder)


# /data/measurements/
def data_measurements(request):
    data_meas = get_edddata_measurement()
    data_misc = get_edddata_misc()
    data_meas.update(data_misc)
    return JsonResponse({"EDDData": data_meas}, encoder=JSONDecimalEncoder)


# /data/sbml/
def data_sbml(request):
    all_sbml = SBMLTemplate.objects.all()
    return JsonResponse(
        [sbml.to_json() for sbml in all_sbml],
        encoder=JSONDecimalEncoder,
        safe=False,
        )


# /data/sbml/<sbml_id>/
def data_sbml_info(request, sbml_id):
    sbml = get_object_or_404(SBMLTemplate, pk=sbml_id)
    return JsonResponse(sbml.to_json(), encoder=JSONDecimalEncoder)


# /data/sbml/<sbml_id>/reactions/
def data_sbml_reactions(request, sbml_id):
    sbml = get_object_or_404(SBMLTemplate, pk=sbml_id)
    rlist = sbml.load_reactions()
    return JsonResponse(
        [{
            "metabolicMapID": sbml_id,
            "reactionName": r.getName(),
            "reactionID": r.getId(),
        } for r in rlist if 'biomass' in r.getId()],
        encoder=JSONDecimalEncoder,
        safe=False,
        )


# /data/sbml/<sbml_id>/reactions/<rxn_id>/
def data_sbml_reaction_species(request, sbml_id, rxn_id):
    sbml = get_object_or_404(SBMLTemplate, pk=sbml_id)
    rlist = sbml.load_reactions()
    found = [r for r in rlist if rxn_id == r.getId()]
    if len(found):
        all_species = [
            rxn.getSpecies() for rxn in found[0].getListOfReactants()
            ] + [
            rxn.getSpecies() for rxn in found[0].getListOfProducts()
            ]
        matched = MetaboliteSpecies.objects.filter(
            species__in=all_species,
            sbml_template_id=sbml_id,
        ).select_related(
            'measurement_type',
        )
        matched_json = {m.species: m.measurement_type.to_json() for m in matched}
        unmatched = [s for s in all_species if s not in matched_json]
        # old EDD tries to generate SBML species names for all metabolites and match
        # below is the inverse; take a species name, try to extract short_name, and search
        guessed_json = {}

        def sub_symbol(name):
            name = re.sub(r'_DASH_', '-', name)
            name = re.sub(r'_LPAREN_', '(', name)
            name = re.sub(r'_RPAREN_', ')', name)
            name = re.sub(r'_LSQBKT_', '[', name)
            name = re.sub(r'_RSQBKT_', ']', name)
            return name
        for s in unmatched:
            match = re.search(r'^(?:M_)?(\w+?)(?:_c_?)?$', s)
            if match:
                candidate_names = [match.group(1), sub_symbol(match.group(1)), ]
                guessed = Metabolite.objects.filter(short_name__in=candidate_names)
                guessed_json.update({s: m.to_json() for m in guessed})
        # make sure actual matches take precedence
        guessed_json.update(matched_json)
        return JsonResponse(
            guessed_json,
            encoder=JSONDecimalEncoder,
            safe=False,
            )
    raise Http404("Could not find reaction")


# /data/sbml/<sbml_id>/reactions/<rxn_id>/compute/ -- POST ONLY --
def data_sbml_compute(request, sbml_id, rxn_id):
    sbml = get_object_or_404(SBMLTemplate, pk=sbml_id)
    rlist = sbml.load_reactions()
    found = [r for r in rlist if rxn_id == r.getId()]
    spp = request.POST.getlist('species', [])
    if len(found):
        def sumMetaboliteStoichiometries(species, info):
            total = 0
            for sp in species:
                try:
                    m = MetaboliteSpecies.objects.get(
                        species=sp.getSpecies(),
                        sbml_template_id=sbml_id,
                    ).select_related('measurement_type__metabolite')
                    total += sp.getStoichiometry() * m.measurement_type.metabolite.carbon_count
                    info.push(
                        {
                            "metaboliteName": sp.getSpecies(),
                            "stoichiometry": sp.getStoichiometry(),
                            "carbonCount": m.measurement_type.metabolite.carbon_count,
                        })
                except Exception:
                    pass
            return total
        reactants = [r for r in found[0].getListOfReactants() if r.getSpecies() in spp]
        products = [r for r in found[0].getListOfProducts() if r.getSpecies() in spp]
        reactant_info = []
        product_info = []
        biomass = sumMetaboliteStoichiometries(reactants, reactant_info)
        biomass -= sumMetaboliteStoichiometries(products, product_info)
        info = json.dumps(
            {
                "reaction_id": rxn_id,
                "reactants": reactant_info,
                "products": product_info,
            },
            cls=JSONDecimalEncoder)
        sbml.biomass_calculation = biomass
        sbml.biomass_calculation_info = info
        sbml.save()
        return JsonResponse(biomass, encoder=JSONDecimalEncoder, safe=False)
    raise Http404("Could not find reaction")


# /data/strains/
def data_strains(request):
    return JsonResponse({"EDDData": get_edddata_strains()}, encoder=JSONDecimalEncoder)


# /data/metadata/
def data_metadata(request):
    return JsonResponse(
        {
            "EDDData": {
                "MetadataTypes":
                    {m.id: m.to_json() for m in MetadataType.objects.all()},
            }
        },
        encoder=JSONDecimalEncoder)


# /data/carbonsources/
def data_carbonsources(request):
    return JsonResponse({"EDDData": get_edddata_carbon_sources()}, encoder=JSONDecimalEncoder)


# /download/<file_id>/
def download(request, file_id):
    model = Attachment.objects.get(pk=file_id)
    if not model.user_can_read(request.user):
        raise PermissionDenied(_("You do not have access to data associated with this study."))
    response = HttpResponse(model.file.read(), content_type=model.mime_type)
    response['Content-Disposition'] = 'attachment; filename="%s"' % model.filename
    return response


# TODO should only delete on POST, write a confirm delete page with a form to resubmit as POST
def delete_file(request, file_id):
    redirect_url = request.GET.get("redirect", None)
    if redirect_url is None:
        raise SuspiciousOperation(_("Missing redirect URL."))
    model = Attachment.objects.get(pk=file_id)
    if not model.user_can_delete(request.user):
        raise PermissionDenied(_("You do not have permission to remove files associated with "
                                 "this study."))
    model.delete()
    return redirect(redirect_url)


meta_pattern = re.compile(r'(\w*)MetadataType$')


# /search
def search(request):
    """ Naive implementation of model-independent server-side autocomplete backend,
        paired with EDDAutocomplete.js on the client side. Call out to Solr or ICE where
        needed. """
    return model_search(request, request.GET["model"])


AUTOCOMPLETE_VIEW_LOOKUP = {
    'GenericOrMetabolite': autocomplete.search_metaboliteish,
    'Group': autocomplete.search_group,
    'MeasurementCompartment': autocomplete.search_compartment,
    'MetaboliteExchange': autocomplete.search_sbml_exchange,
    'MetaboliteSpecies': autocomplete.search_sbml_species,
    'Registry': autocomplete.search_strain,
    'Strain': autocomplete.search_strain,
    'StudyWritable': autocomplete.search_study_writable,
    'StudyLine': autocomplete.search_study_lines,
    'User': autocomplete.search_user,
}


# /search/<model_name>/
def model_search(request, model_name):
    searcher = AUTOCOMPLETE_VIEW_LOOKUP.get(model_name, None)
    if searcher:
        return searcher(request)
    elif meta_pattern.match(model_name):
        match = meta_pattern.match(model_name)
        return autocomplete.search_metadata(request, match.group(1))
    else:
        return autocomplete.search_generic(request, model_name)<|MERGE_RESOLUTION|>--- conflicted
+++ resolved
@@ -596,15 +596,10 @@
         elif not can_write:
             messages.error(request, _('You do not have permission to modify this study.'))
         else:
-<<<<<<< HEAD
-            messages.error(request, _('Unknown line action %s') % (line_action))
+            messages.error(request, _('Unknown line action %s') % line_action)
         # forms involved here are built dynamically by Typescript, should redirect instead of
         #   trying to use normal form errors
         return HttpResponseRedirect(request.path)
-=======
-            messages.error(request, 'Unknown line action %s' % line_action)
-        return form_valid
->>>>>>> 1d012a9b
 
     def handle_line_bulk(self, request, ids):
         study = self.get_object()
