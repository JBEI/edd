# -*- coding: utf-8 -*-
from __future__ import unicode_literals

import functools
import logging
import traceback

from builtins import str
from collections import namedtuple
from django.conf import settings
from django.contrib.auth import get_user_model
from django.core.mail import mail_admins
from django.core.urlresolvers import reverse as urlreverse
from django.db import connection, transaction
from django.db.models.signals import m2m_changed, post_delete, post_save, pre_save, pre_delete
from django.dispatch import receiver
from django.core.mail import mail_managers

<<<<<<< HEAD
from jbei.ice.rest.ice import parse_entry_id, IceHmacAuth
=======
from jbei.ice.rest.ice import IceHmacAuth, parse_entry_id
>>>>>>> ea21abea
from . import study_modified, study_removed, user_modified
from ..models import (
    Line, MetaboliteExchange, MetaboliteSpecies, SBMLTemplate, Strain, Study, Update,
)
from ..solr import StudySearch, UserSearch
from ..utilities import get_absolute_url


solr = StudySearch()
users = UserSearch()
logger = logging.getLogger(__name__)

if settings.USE_CELERY:
    from edd.remote_tasks import link_ice_entry_to_study, unlink_ice_entry_from_study
else:
    from jbei.ice.rest.ice import IceApi


@receiver(post_save, sender=Study)
def study_saved(sender, instance, created, raw, using, **kwargs):
    if not raw and using == 'default':
        study_modified.send(sender=sender, study=instance)


@receiver(post_save, sender=get_user_model())
def user_saved(sender, instance, created, raw, using, **kwargs):
    if not raw and using == 'default':
        user_modified.send(sender=sender, user=instance)


@receiver(pre_delete, sender=Study)
def study_delete(sender, instance, using, **kwargs):
    if using == 'default':
        study_removed.send(sender=sender, study=instance)


####################################################################################################
# Index study
####################################################################################################
@receiver(study_modified)
def index_study(sender, study, **kwargs):
    # package up work to be performed when the database change commits
    partial = functools.partial(_post_commit_index_study, study)
    # schedule the work for after the commit (or immediately if there's no transaction)
    connection.on_commit(partial)


def _post_commit_index_study(study):
    try:
        solr.update([study, ])
    except IOError:
        _handle_post_commit_function_error('Error updating Solr index for study %d' % study.pk)



####################################################################################################
# Un-index study
####################################################################################################
PrimaryKeyCache = namedtuple('PrimaryKeyCache', ['id'])

@receiver(study_removed)
def unindex_study(sender, study, **kwargs):
    # package up work to be performed when the database change commits

    # cache the study's primary key, which will be removed from the Study object itself during
    # deletion
    post_remove_pk_cache = PrimaryKeyCache(study.pk)

    # schedule the work for after the commit (or immediately if there's no transaction)
    partial = functools.partial(_post_commit_unindex_study, post_remove_pk_cache)
    connection.on_commit(partial)


def _post_commit_unindex_study(study):
    try:
        solr.remove([study, ])
    except IOError:
        _handle_post_commit_function_error('Error updating Solr index for study %d' % study.id)


####################################################################################################
# Index user
####################################################################################################
@receiver(user_modified)
def index_user(sender, user, **kwargs):
<<<<<<< HEAD
    # package up work to be performed when the database change commits
    partial = functools.partial(_post_commit_index_user, user)
    # schedule the work for after the commit (or immediately if there's no transaction)
    connection.on_commit(partial)


def _post_commit_index_user(user):
        try:
            users.update([user, ])
        # catch Solr/connection errors that occur during the user login process / email admins
        # regarding the error. users may not be able to do much without Solr, but they can still
        # access existing studies (provided the URL), and create new ones. Solr being down
        # shouldn't prevent the login process (EDD-201)
        except IOError as e:
            _handle_post_commit_function_error("Error updating Solr at login")

####################################################################################################
=======
    try:
        users.update([user, ])
    except ConnectionError as e:
        mail_managers("Error connecting to Solr at login", "support needed")
        logger.exception("Error connecting to Solr at login: %s", e)
>>>>>>> ea21abea


def log_update_warning_msg(study_id):
    logger.warning('ICE URL is not configured. Skipping attempt to link ICE parts to EDD study "%s"'
                   % study_id)


@receiver(pre_save, sender=Study, dispatch_uid="main.signals.handlers.handle_study_pre_save")
def handle_study_pre_save(sender, instance, raw, using, **kwargs):
    if not settings.ICE_URL:
        logger.warning('ICE URL is not configured. Skipping ICE experiment link updates.')
        return
    elif raw:
        return

    # if the study was already saved, cache its name as stored in the database so we can detect
    # renaming
    if instance.pk:
        instance.pre_save_name = Study.objects.filter(pk=instance.pk).values('name')[0]['name']
    # if the study is new
    else:
        instance.pre_save_name = None


@receiver(post_save, sender=Study, dispatch_uid="main.signals.handlers.handle_study_post_save")
def handle_study_post_save(sender, instance, created, raw, using, **kwargs):
    """
    Checks whether the study has been renamed by comparing its current name with the one set in
    handle_study_pre_save. If it has, and if the study is associated with any ICE strains, updates
    the corresponding ICE entry(ies) to label links to this study with its new name.
    """
    if not settings.ICE_URL:
        logger.warning('ICE URL is not configured. Skipping ICE experiment link updates.')
        return
    elif raw:
        return

    logger.info("Start " + handle_study_post_save.__name__ + "()")

    study = instance

    if study.name == study.pre_save_name:
        return

    logger.info('Study "%s" has been renamed to "%s"' % (study.pre_save_name, study.name))

    # get the strains associated with this study so we can update link name for the corresponding
    # ICE entries (if any). note that this query only returns ONE row for the strain,
    # even if it's linked to multiple EDD studies. ICE will update ALL links to this study URL
    # for every part that references it, so we don't need to launch a separate Celery task for
    # each. See comments on SYNBIO-1196.
    strains = Strain.objects.filter(line__study_id=study.pk).prefetch_related('created')

    if strains:
        update = Update.load_update()  # find which user made the update that caused this signal
        user_email = update.mod_by.email

        # filter out strains that don't have enough information to link to ICE
        strains_to_link = []
        for strain in strains.all():
            if not _is_linkable(strain):
                logger.warning(
                    "Strain with id %d is no longer linked to study id %d, but doesn't have "
                    "enough data to link to ICE. It's possible (though unlikely) that the EDD "
                    "strain has been modified since an ICE link was created for it."
                    % (strain.pk, study.pk))
                continue
            strains_to_link.append(strain)
        # schedule ICE updates as soon as the database changes commit
        partial = functools.partial(_post_commit_link_ice_entry_to_study, user_email, study,
                                                                          strains_to_link)
        connection.on_commit(partial)
        logger.info("Scheduled post-commit work to update labels for %d of %d strains "
                    "associated with study %d"
                    % (len(strains_to_link), strains.count(), study.pk))


@receiver(pre_delete, sender=Line, dispatch_uid="main.signals.handlers.handle_line_pre_delete")
@transaction.atomic(savepoint=False)
def handle_line_pre_delete(sender, instance, **kwargs):
    """
    Caches study <-> strain associations prior to deletion of a line and/or study so we can remove
    a study link from ICE if needed during post_delete.
    """
    logger.debug("Start %s()" % handle_line_pre_delete.__name__)

    if not settings.ICE_URL:
        logger.warning('ICE URL is not configured. Skipping ICE experiment link updates.')
        return

    line = instance
    with transaction.atomic():
        instance.pre_delete_study_id = line.study.pk
        instance.pre_delete_study_timestamp = line.study.created.mod_time
        instance.pre_delete_strains = Strain.objects.filter(line__id=line.pk)

        # force query evaluation now instead of when we read the result
        len(instance.pre_delete_strains)


@receiver(post_delete, sender=Line, dispatch_uid="main.signals.handlers.handle_line_post_delete")
@transaction.atomic(savepoint=False)
def handle_line_post_delete(sender, instance, **kwargs):
    """
    Checks study <-> strain associations following line deletion and removes study links from ICE
    for any strains that are no longer associated with the study. Note that the m2m_changed
    signal isn't broadcast when lines or studies are deleted. This signal is broadcast is in both
    cases, so we'll use it to fill the gap.
    """
    logger.debug("Start " + handle_line_post_delete.__name__ + "()")

    if not settings.ICE_URL:
        logger.warning('ICE URL is not configured. Skipping ICE experiment link updates.')
        return

    line = instance

    # extract study-related data cached prior to the line deletion. Note that line deletion signals
    # are also sent during/after study deletion, so this information may not be in the database
    # any more
    study_pk = line.pre_delete_study_id
    study_creation_datetime = line.pre_delete_study_timestamp

    # build a list of strains that are no longer associated with this study due to deletion of
    # the line.
    post_delete_strain_ids = [strain.pk for strain in
                              Strain.objects.filter(line__study_id=study_pk).all()]
    removed_strains = [strain for strain in line.pre_delete_strains if
                       strain.pk not in post_delete_strain_ids]

    logger.debug("pre_delete_strain_ids: %s" % instance.pre_delete_strains)
    logger.debug("post-delete_strain_ids: %s" % post_delete_strain_ids)
    logger.debug("removed_strain_ids: %s" % removed_strains)

    # find which user made the update that caused this signal
    update = Update.load_update()

    if not (update and update.mod_by and update.mod_by.email):
        username = update.mod_by.username if (update and update.mod_by) else 'Unknown user'
        msg = ('No user email could be found associated with the in-progress deletion of '
               'line %(line_pk)d "%(line_name)s by user "%(username)s". Line deletion will '
               'proceed,  but the associated experiment link in ICE will remain in place because '
               'a user identity is required to update experiment links in  ICE. Please manually '
               'delete this link using the ICE user interface.\n'
               'This situation is known to occur when a line is deleted directly from the Django '
               'shell rather than from the EDD user interface. ' % {
                    'line_pk': line.pk,
                    'line_name': line.name,
                    'username': username
                })
        subject = "Stale ICE experiment link won't be deleted"
        logger.warning(subject)
        logger.warning(msg)
        mail_admins(subject, msg)
        return

    user_email = update.mod_by.email
    logger.debug("update performed by user " + user_email)

    # wait until the connection commits, then schedule a Celery task to remove the link from ICE.
    # Note that if we don't wait, the Celery task can run before it commits, at which point its
    # initial DB query
    # will indicate an inconsistent database state. This happened repeatably during testing.
    partial = functools.partial(_post_commit_unlink_ice_entry_from_study, user_email, study_pk,
                                study_creation_datetime, removed_strains)
    connection.on_commit(partial)


def _post_commit_unlink_ice_entry_from_study(user_email, study_pk, study_creation_datetime,
                                             removed_strains):
    """
    Helper method to do the final work in scheduling a Celery task or ICE REST API call to remove
    a link from ICE AFTER the database transaction that implements the EDD portion of the linking
    has committed. This method is only strictly necessary to help us work around the
    django-commit-hooks limitation that a no-arg method be passed to the post-commit hook.
    """
    logger.info('Start ' + _post_commit_unlink_ice_entry_from_study.__name__ + '()')

    ice = IceApi(auth=IceHmacAuth(username=user_email)) if not settings.USE_CELERY else None

    study_url = get_abs_study_url(study_pk)
    index = 0

    try:
        # loop over strain data cached prior to line deletion. note that the strains themselves
        # may have been deleted at this point, so safest to use cached data instead
        # Note: even though only a single line was deleted, possible it links to multiple strains
        change_count = 0
        for strain in removed_strains:

            # print a warning and skip any strains that didn't include enough data for a link to ICE
            if not _is_linkable(strain):
                logger.warning(
                    "Strain with id %d is no longer linked to study id %d, but EDD's "
                    "database entry for this strain doesn't have enough data to remove the "
                    "corresponding study link from ICE. It's possible (though unlikely) that the "
                    "EDD strain has been modified since an ICE link was created for it." %
                    (strain.pk, study_pk)
                )
                index += 1
                continue

            # as a workaround for SYNBIO-1207, prefer the ICE id extracted from the URL,
            # which is much more likely to be the locally-unique numeric ID visible from the ICE
            # UI. Not certain  what recent EDD changes have done to new strain creation, but at
            # least some pre-existing strains  will work better with this method
            # TODO: after removing the workaround, use, ice_strain_id =
            # strain.registry_id.__str__(), or if using Python 3,
            # maybe strain.registry_id.to_python(). Note that the JSON lib has no  built-in support
            # for UUIDs
            workaround_strain_id = parse_entry_id(strain.registry_url)

            if settings.USE_CELERY:
                async_result = unlink_ice_entry_from_study.delay(user_email, study_pk, study_url,
                                                                 strain.registry_url,
                                                                 workaround_strain_id)
                track_celery_task_submission(async_result)
            else:
                ice.write_enabled = True
                ice.unlink_entry_from_study(workaround_strain_id, study_pk, study_url, logger)
            change_count += 1
            index += 1

        if settings.USE_CELERY:
            logger.info("Submitted %d jobs to Celery" % change_count)
        else:
            logger.info("Updated %d links via direct HTTP requests" % change_count)

    # if an error occurs, print a helpful log message, then re-raise it so Django will email
    # administrators
    except Exception as err:
        strain_pks = [strain.pk for strain in removed_strains]
        _handle_ice_post_commit_error(err, 'remove', study_pk, strain_pks, index)


def _post_commit_link_ice_entry_to_study(user_email, study, linked_strains):
    """
    Helper method to do the final work in scheduling a Celery task or ICE REST API call to add a
    link from ICE AFTER the database transaction that implements the EDD portion of the linking
    has committed. This method is only strictly necessary to help us work around the
    django-commit-hooks limitation that a no-arg method be passed to the post-commit hook.
    :param linked_strains cached strain information
    """
    ice = IceApi(auth=IceHmacAuth.get(username=user_email)) if not settings.USE_CELERY else None

    index = 0

    try:
        study_url = get_abs_study_url(study.pk)

        # loop over strains and perform / schedule work needed
        for strain in linked_strains:
            # If Celery is configured, use it to perform the communication with ICE,
            # along with retries/failure notifications, etc.
            if settings.USE_CELERY:
                async_result = link_ice_entry_to_study.delay(user_email, strain.pk, study.pk,
                                                             study_url)
                track_celery_task_submission(async_result)
            # Otherwise, communicate with ICE synchronously during signal processing
            else:
                logger.warning(
                    "Celery configuration not found. Attempting to push study links directly ("
                    "retries, admin notifications not supported)")
                #  as a workaround for SYNBIO-1207, prefer the ICE id extracted from the URL,
                # which is much more likely to be the locally-unique numeric ID visible from the
                # ICE UI. Not certain what recent EDD changes have done to new strain creation,
                # but at least some pre-existing strains will work better with this method.
                # TODO: after removing the workaround, use, ice_strain_id =
                # strain.registry_id.__str__(), or if using Python 3,
                # maybe strain.registry_id.to_python()
                workaround_strain_id = parse_entry_id(strain.registry_url)
                ice.write_enabled = True
                ice.link_entry_to_study(workaround_strain_id, study.pk, study_url, study.name,
                                        logger)

            index += 1

    # if an error occurs, print a helpful log message, then re-raise it so Django will email
    # administrators
    except Exception as err:
        linked_strain_pks = [strain.pk for strain in linked_strains]
        _handle_ice_post_commit_error(err, 'add/update', study.pk, linked_strain_pks, index)


def _handle_ice_post_commit_error(err, operation, study_pk, strains_to_update, index):
    """
    Handles exceptions from post-commit functions used to communicate with ICE. Note that although
    Django typically automatically handles uncaught exceptions by emailing admins, it doesn't seem
    to be handling them in the case of post-commit functions/lambda's (see EDD-178)
    :param err:
    :return:
    """
    error_msg = None
    if settings.USE_CELERY:
        error_msg = ("Error submitting Celery jobs to %(operation)s ICE strain link(s) for study "
                     "%(study_pk)d. Strains to update: %(strains)s (index=%(index)d)" % {
                        'operation': operation,
                        'study_pk': study_pk,
                        'strains': str(strains_to_update),
                        'index': index, })
    else:
        error_msg = "Error updating ICE links via direct HTTP request (index=%d)" % index

    _handle_post_commit_function_error(error_msg)


def _handle_post_commit_function_error(err_msg, re_raise_error=None):
    """
        A workaround for EDD-176: Django doesn't seem to be picking up errors / emailing admins
        for uncaught exceptions in post-commit signal handler functions.
        Note that even if Django
        resolves this we *still* often won't want to raise the exception since that would cause
        the EDD user to get an error message for a process that from their perspective was a
        partial/total success. For ICE messaging tasks, we can consider changing this behavior
        after  deploying Celery in production (EDD-176), which will effectively mask ICE
        communication / integration errors from EDD users since they'll occur outside the context
        of the browser's request. At that point, errors generated here will just reflect errors
        communicating with Celery, which should probably still be masked from users.
        :param err_msg: a brief string description of the error that will get logged / emailed to
        admins
        :param re_raise_error: a reference to the Error/Exception that was thrown if it should be
        re-raised after being logged / emailed to admins. Often this should only be done if the
        error is severe enough that it justifies interrupting the users current workflow. Note that
        a traceback will be logged / emailed even if this parameter isn't included.
    """

    logger.exception(err_msg)  # Note: purposeful to not pass the error here! Often the cause of
                               # unicode exceptions! See SYNBIO-1267.
    traceback_str = build_traceback_msg()
    msg = '%s\n\n%s' % (err_msg, traceback_str)
    mail_admins(err_msg, msg)

    if re_raise_error:
        raise re_raise_error

def _is_linkable(strain):
    return _is_strain_linkable(strain.registry_url, strain.registry_id)


def _is_strain_linkable(registry_url, registry_id):
    #  as a workaround for SYNBIO-1207, we'll extract the ICE part ID from the URL to increase
    # the odds that it'll be a numeric ID that won't cause 404 errors. otherwise, we could just
    # construct the URL from the registry ID and our ICE configuration data
    return registry_url and registry_id


class ChangeFromFixture(Exception):
    """ Exception to use when change from fixture is detected. """
    pass


@receiver(m2m_changed, sender=Line.strains.through, dispatch_uid=("%s.handle_line_strain_changed"
                                                                  % __name__))
@transaction.atomic(savepoint=False)
def handle_line_strain_changed(sender, instance, action, reverse, model, pk_set, using, **kwargs):
    """
    Handles changes to the Line <-> Strain relationship caused by adding/removing/changing the
    strain associated with a single line in a study. Detects changes that indicate a need to push
    changes across to ICE for the (ICE part -> EDD study) link stored in ICE.
    """

    # ignore calls that indicate a change from the perspective of the model data member we don't
    # presently have implemented. Even if the data member is added later, we don't want to
    # process the same strain/line link twice from both perspectives...
    # it's currently Line that links back to Study and impacts which data we want to push to ICE.
    log_format = {
        'method': handle_line_strain_changed.__name__,
        'action': action,
        'name': instance.name,
        'reverse': reverse,
        'pk_set': pk_set,
    }
    if reverse:
        logger.info(
            'Start %(method)s():%(action)s. Strain = "%(name)s", reverse = %(reverse)s, '
            'pk_set = %(pk_set)s' % log_format
        )
        return

    logger.info(
        'Start %(method)s():%(action)s. Line = "%(name)s", reverse = %(reverse)s, '
        'pk_set = %(pk_set)s' % log_format
    )

    if not settings.ICE_URL:
        logger.warning('ICE URL is not configured. Skipping ICE experiment link updates.')
        return

    line = instance  # just call it a line for clarity now that we've verified that it is one

    if "pre_clear" == action:
        # save contents of the relation before Django clears it in preparation to re-add
        # everything (including new items). This is the (seemingly very
        # inefficient/inconvenient/misleading) process Django uses each time, regardless of the
        # number of adds/removals actually taking place. ordinarily assuming that a "clear"
        # operation always precedes an "add" would be problematic, but it appears safe in this
        # case since the only time the M2M relationship between Lines / Strains should ever be
        # cleared is either when a study is deleted, or as an intermediate step by Django during
        # the save process. Seems like a very inefficient way of doing it, but improving that
        # behavior is out-of-scope for us here.

        # NOTE: call to list() forces query evaluation here rather than when we read the result
        # in post_add
        line.pre_clear_strain_pks = list(line.strains.values_list('pk', flat=True))
        return

    elif "post_add" == action:
        added_strains = list(line.strains.filter(pk__in=pk_set))
        logger.debug("added_strains = %s" % str(added_strains))

        # schedule asynchronous work to maintain ICE strain links to this study, failing if any
        # job submission fails (probably because our link to Celery or RabbitMQ is down, and isn't
        # likely to come back up for subsequently attempted task submissions in the loop)
        study = line.study

        strain_pk = 0
        try:
            # find which user made the update that caused this signal
            update = Update.load_update()
            if update.mod_by is None:
                raise ChangeFromFixture("No user initiated change, aborting ICE update.")
            user_email = update.mod_by.email
            logger.debug("update performed by user " + user_email)

            add_on_commit_strains = []
            for strain in added_strains:
                strain_pk = strain.pk

                # skip any strains that aren't associated with an ICE entry
                if not _is_linkable(strain):
                    logger.warning(
                        "Strain with id %d is now linked to study id %d, but EDD's "
                        "database entry for the strain doesn't contain enough data to create an "
                        "ICE link back to the study. It's possible (though unlikely) that the "
                        "EDD strain has been modified since an ICE link was created for it."
                        % (strain.pk, study.pk))
                    continue

                add_on_commit_strains.append(strain)

            if add_on_commit_strains:
                # wait until the connection commits, then schedule work to add/update the link(s)
                # in ICE. Note that if we don't wait, the Celery task can run before it commits,
                # at which point its initial DB query will indicate an inconsistent database
                # state. This happened repeatably during testing.
                partial = functools.partial(_post_commit_link_ice_entry_to_study, user_email, study,
                                            add_on_commit_strains)
                connection.on_commit(partial)

            exp_add_count = len(pk_set)
            linkable_count = len(add_on_commit_strains)

            if settings.USE_CELERY:
                logger.info("Done scheduling post-commit work to submit jobs to Celery: will "
                            "submit ICE link creation task for each %d of %d added strains." %
                            (linkable_count, exp_add_count))
            else:
                logger.info(
                    "Done scheduling post-commit work for direct HTTP request(s) to ICE: "
                    "requested a job to sequentially create links for %d of %d added "
                    "strains via direct HTTP request(s)." % (linkable_count, exp_add_count))
        except ChangeFromFixture:
            logger.warning("Detected changes from fixtures, skipping ICE signal handling.")
        # if an error occurs, print a helpful log message, then re-raise it so Django will email
        # administrators
        except Exception:
            logger.exception("Exception scheduling post-commit work. Failed on strain with id %d" %
                             strain_pk)
    elif 'pre_remove' == action:
        # cache data associated with this strain so we have enough info to remove some or all of
        # ICE's link(s) to this study if appropriate after line -> strain relationship change is
        # completed in EDD
        line.removed_strains = Strain.objects.filter(pk__in=pk_set)
    elif 'post_remove' == action:
        removed_strains = line.removed_strains
        logger.debug("removed_strains = %s" % (removed_strains, ))

        # find which user made the update that caused this signal
        update = Update.load_update()
        user_email = update.mod_by.email
        logger.debug("update performed by user " + user_email)

        # schedule asynchronous work to maintain ICE strain links to this study, failing if any
        # job submission fails (probably because our link to Celery or RabbitMQ is down, and
        # isn't likely to come back up for subsequently attempted task submissions in the loop)
        study = line.study
        strain_pk = 0

        try:

            # narrow down the list of lines that are no longer associated with this strain to
            # just those
            # we want to take action on in ICE.
            remove_on_commit = []
            for strain in removed_strains:
                strain_pk = strain.pk
                # skip any strains that can't be associated with an ICE entry
                if not _is_linkable(strain):
                    logger.warning(
                        "Strain with id %d is no longer linked to study id %d, but EDD's "
                        "database entry for the strain doesn't have enough data to facilitate "
                        "removal of the corresponding study link from ICE (if any).  It's "
                        "possible, though unlikely, that the EDD strain has been modified "
                        "since an ICE link was created for it."
                        % (strain.pk, study.pk))
                    continue
                # test whether any lines still exist that link the study to this strain. if not,
                # schedule a task to remove the link from ICE. Note that we could skip this check
                # and just depend on the one in unlink_ice_part_from_study, but that would remove
                # our ability to detect stale tasks in the pipeline
                lines = Line.objects.filter(strains__registry_url=strain.registry_url,
                                            study__pk=study.pk,
                                            study__created__mod_time=study.created.mod_time)
                if lines:
                    logger.warning(
                        "Found %d other lines linking study id %d to strain id %d. The ICE link "
                        "to this study won't be removed." % (lines.count(), study.pk, strain.pk))
                    continue
                remove_on_commit.append(strain)

            if remove_on_commit:
                # wait until the transaction commits, then schedule work to remove the link(s)
                # from ICE. Note that if we don't wait, the Celery task can run before it commits,
                # at which point its initial DB query will indicate an inconsistent database
                # state. This happened repeatably during testing.
                partial = functools.partial(_post_commit_unlink_ice_entry_from_study,user_email,
                                            study.pk, study.created.mod_time, remove_on_commit)
                connection.on_commit(partial)
        except ChangeFromFixture:
            logger.warning("Detected changes from fixtures, skipping ICE signal handling.")
        # if an error occurs, print a helpful log message, then re-raise it so Django will email
        # administrators
        except Exception:
            logger.exception("Exception scheduling post-commit work. Failed on strain with id %d" %
                             strain_pk)

    logger.debug("End " + handle_line_strain_changed.__name__ + "():" + action)


def get_abs_study_url(study_pk):
    # Note: urlreverse is an alias for reverse() to avoid conflict with named parameter
    study_relative_url = urlreverse('main:detail', kwargs={'pk': study_pk})
    return get_absolute_url(study_relative_url)


def track_celery_task_submission(async_result):
    """
    A placeholder method for tracking Celery task submission (see SYNBIO-1204.). An unlikely,
    but reproducible failure mode observed during initial testing was that for a few seconds
    following RabbitMQ being stopped while Celery runs, tasks submitted during that window will
    be perpetually in the "Pending" state. Even once Rabbit is restarted, the tasks will remain
    in that state without ever generating a client-side exception or any other failure
    notification. To improve EDD's ability to these detect errors, we should implement some
    tracking here to catch such cases. For example, we might keep a list of submitted Celery
    tasks that we periodically scan on a background thread and generate warning emails if any old
    tasks are unexpectedly in the "Pending" state.

    TODO: confirm that no database entry is created for tasks in this scenario either. It's been a
    long time since this test was performed.
    :param async_result:
    """
    logger.warning("TODO: track status of tasks submitted to the Celery library, but maybe not yet "
                   "communicated to the server (SYNBIO-1204)")


@receiver(post_save, sender=SBMLTemplate)
def template_saved(sender, instance, created, raw, using, update_fields, **kwargs):
    if not raw and (created or update_fields is None or 'sbml_file' in update_fields):
        # TODO: add celery task for template_sync_species
        template_sync_species(instance)


def template_sync_species(instance):
    doc = instance.parseSBML()
    model = doc.getModel()
    # filter to only those for the updated template
    species_qs = MetaboliteSpecies.objects.filter(sbml_template=instance)
    exchange_qs = MetaboliteExchange.objects.filter(sbml_template=instance)
    # values_list yields a listing of tuples, unwrap the value we want
    exist_species = {s[0] for s in species_qs.values_list('species')}
    exist_exchange = {r[0] for r in exchange_qs.values_list('exchange_name')}
    # creating any records not in the database
    for species in map(lambda s: s.getId(), model.getListOfSpecies()):
        if species not in exist_species:
            MetaboliteSpecies.objects.get_or_create(sbml_template=instance, species=species)
        else:
            exist_species.remove(species)
    reactions = map(lambda r: (r.getId(), r.getListOfReactants()), model.getListOfReactions())
    for reaction, reactants in reactions:
        if len(reactants) == 1 and reaction not in exist_exchange:
            MetaboliteExchange.objects.get_or_create(
                sbml_template=instance,
                exchange_name=reaction,
                reactant_name=reactants[0].getSpecies()
            )
        else:
            exist_exchange.remove(reaction)
    # removing any records in the database not in the template document
    species_qs.filter(species__in=exist_species).delete()
    exchange_qs.filter(exchange_name__in=exist_exchange).delete()


def build_traceback_msg():
    """
    Builds an error message for inclusion into an email to sysadmins
    :return:
    """
    formatted_lines = traceback.format_exc().splitlines()
    traceback_str = '\n'.join(formatted_lines)
    return 'The contents of the full traceback was:\n\n%s' % traceback_str<|MERGE_RESOLUTION|>--- conflicted
+++ resolved
@@ -16,11 +16,7 @@
 from django.dispatch import receiver
 from django.core.mail import mail_managers
 
-<<<<<<< HEAD
-from jbei.ice.rest.ice import parse_entry_id, IceHmacAuth
-=======
 from jbei.ice.rest.ice import IceHmacAuth, parse_entry_id
->>>>>>> ea21abea
 from . import study_modified, study_removed, user_modified
 from ..models import (
     Line, MetaboliteExchange, MetaboliteSpecies, SBMLTemplate, Strain, Study, Update,
@@ -106,7 +102,6 @@
 ####################################################################################################
 @receiver(user_modified)
 def index_user(sender, user, **kwargs):
-<<<<<<< HEAD
     # package up work to be performed when the database change commits
     partial = functools.partial(_post_commit_index_user, user)
     # schedule the work for after the commit (or immediately if there's no transaction)
@@ -124,13 +119,6 @@
             _handle_post_commit_function_error("Error updating Solr at login")
 
 ####################################################################################################
-=======
-    try:
-        users.update([user, ])
-    except ConnectionError as e:
-        mail_managers("Error connecting to Solr at login", "support needed")
-        logger.exception("Error connecting to Solr at login: %s", e)
->>>>>>> ea21abea
 
 
 def log_update_warning_msg(study_id):
