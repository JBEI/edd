--- conflicted
+++ resolved
@@ -219,11 +219,7 @@
                'This situation is known to occur when a line is deleted directly from the Django '
                'shell rather than from the EDD user interface. ' % {
                     'line_pk': line.pk,
-<<<<<<< HEAD
-                    'line.name': line.name,
-=======
                     'line_name': line.name,
->>>>>>> 3d0f58af
                     'username': username
                 })
         subject = "Stale ICE experiment link won't be deleted"
