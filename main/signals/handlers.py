# -*- coding: utf-8 -*-
from __future__ import unicode_literals

import logging
import traceback

from builtins import str
from django.conf import settings
from django.contrib.auth import get_user_model
from django.core.mail import mail_admins
from django.core.urlresolvers import reverse as urlreverse
from django.db import connection, transaction
from django.db.models.signals import m2m_changed, post_delete, post_save, pre_save, pre_delete
from django.dispatch import receiver
from django.core.mail import mail_managers
from requests.exceptions import ConnectionError

<<<<<<< HEAD
from jbei.rest.auth import HmacAuth
from jbei.ice.rest.ice import parse_entry_id
=======
from jbei.ice.rest.ice import IceHmacAuth, parse_entry_id
>>>>>>> 2dd2fd94
from . import study_modified, study_removed, user_modified
from ..models import (
    Line, MetaboliteExchange, MetaboliteSpecies, SBMLTemplate, Strain, Study, Update,
)
from ..solr import StudySearch, UserSearch
from ..utilities import get_absolute_url


solr = StudySearch()
users = UserSearch()
logger = logging.getLogger(__name__)

if settings.USE_CELERY:
    from edd.remote_tasks import link_ice_entry_to_study, unlink_ice_entry_from_study
else:
    from jbei.ice.rest.ice import IceApi


@receiver(post_save, sender=Study)
def study_saved(sender, instance, created, raw, using, **kwargs):
    if not raw and using == 'default':
        study_modified.send(sender=sender, study=instance)


@receiver(post_save, sender=get_user_model())
def user_saved(sender, instance, created, raw, using, **kwargs):
    if not raw and using == 'default':
        user_modified.send(sender=sender, user=instance)


@receiver(pre_delete, sender=Study)
def study_delete(sender, instance, using, **kwargs):
    if using == 'default':
        study_removed.send(sender=sender, study=instance)


@receiver(study_modified)
def index_study(sender, study, **kwargs):
    solr.update([study, ])


@receiver(study_removed)
def unindex_study(sender, study, **kwargs):
    solr.remove([study, ])


@receiver(user_modified)
def index_user(sender, user, **kwargs):
    try:
        users.update([user, ])
    except ConnectionError as e:
<<<<<<< HEAD
        mail_managers("Error connecting to Solr at login", "Exception message = %s" % e)
        logger.exception("Error connecting to Solr at login")
=======
        mail_managers("Error connecting to Solr at login", "support needed")
        logger.exception("Error connecting to Solr at login: %s", e)
>>>>>>> 2dd2fd94


def log_update_warning_msg(study_id):
    logger.warning('ICE URL is not configured. Skipping attempt to link ICE parts to EDD study "%s"'
                   % study_id)


@receiver(pre_save, sender=Study, dispatch_uid="main.signals.handlers.handle_study_pre_save")
def handle_study_pre_save(sender, instance, raw, using, **kwargs):
    if not settings.ICE_URL:
        logger.warning('ICE URL is not configured. Skipping ICE experiment link updates.')
        return
    elif raw:
        return

    # if the study was already saved, cache its name as stored in the database so we can detect
    # renaming
    if instance.pk:
        instance.pre_save_name = Study.objects.filter(pk=instance.pk).values('name')[0]['name']
    # if the study is new
    else:
        instance.pre_save_name = None


@receiver(post_save, sender=Study, dispatch_uid="main.signals.handlers.handle_study_post_save")
def handle_study_post_save(sender, instance, created, raw, using, **kwargs):
    """
    Checks whether the study has been renamed by comparing its current name with the one set in
    handle_study_pre_save. If it has, and if the study is associated with any ICE strains, updates
    the corresponding ICE entry(ies) to label links to this study with its new name.
    """
    if not settings.ICE_URL:
        logger.warning('ICE URL is not configured. Skipping ICE experiment link updates.')
        return
    elif raw:
        return

    logger.info("Start " + handle_study_post_save.__name__ + "()")

    study = instance

    if study.name == study.pre_save_name:
        return

    logger.info('Study "%s" has been renamed to "%s"' % (study.pre_save_name, study.name))

    # get the strains associated with this study so we can update link name for the corresponding
    # ICE entries (if any). note that this query only returns ONE row for the strain,
    # even if it's linked to multiple EDD studies. ICE will update ALL links to this study URL
    # for every part that references it, so we don't need to launch a separate Celery task for
    # each. See comments on SYNBIO-1196.
    strains = Strain.objects.filter(line__study_id=study.pk).prefetch_related('created')

    if strains:
        update = Update.load_update()  # find which user made the update that caused this signal
        user_email = update.mod_by.email

        # filter out strains that don't have enough information to link to ICE
        strains_to_link = []
        for strain in strains.all():
            if not _is_linkable(strain):
                logger.warning(
                    "Strain with id %d is no longer linked to study id %d, but doesn't have "
                    "enough data to link to ICE. It's possible (though unlikely) that the EDD "
                    "strain has been modified since an ICE link was created for it."
                    % (strain.pk, study.pk))
                continue
            strains_to_link.append(strain)
        # schedule ICE updates as soon as the database changes commit
        connection.on_commit(lambda: _post_commit_link_ice_entry_to_study(user_email, study,
                                                                          strains_to_link))
        logger.info("Scheduled post-commit work to update labels for %d of %d strains "
                    "associated with study %d"
                    % (len(strains_to_link), strains.count(), study.pk))


@receiver(pre_delete, sender=Line, dispatch_uid="main.signals.handlers.handle_line_pre_delete")
@transaction.atomic(savepoint=False)
def handle_line_pre_delete(sender, instance, **kwargs):
    """
    Caches study <-> strain associations prior to deletion of a line and/or study so we can remove
    a study link from ICE if needed during post_delete.
    """
    logger.debug("Start %s()" % handle_line_pre_delete.__name__)

    if not settings.ICE_URL:
        logger.warning('ICE URL is not configured. Skipping ICE experiment link updates.')
        return

    line = instance
    with transaction.atomic():
        instance.pre_delete_study_id = line.study.pk
        instance.pre_delete_study_timestamp = line.study.created.mod_time
        instance.pre_delete_strains = Strain.objects.filter(line__id=line.pk)

        # force query evaluation now instead of when we read the result
        len(instance.pre_delete_strains)


@receiver(post_delete, sender=Line, dispatch_uid="main.signals.handlers.handle_line_post_delete")
@transaction.atomic(savepoint=False)
def handle_line_post_delete(sender, instance, **kwargs):
    """
    Checks study <-> strain associations following line deletion and removes study links from ICE
    for any strains that are no longer associated with the study. Note that the m2m_changed
    signal isn't broadcast when lines or studies are deleted. This signal is broadcast is in both
    cases, so we'll use it to fill the gap.
    """
    logger.debug("Start " + handle_line_post_delete.__name__ + "()")

    if not settings.ICE_URL:
        logger.warning('ICE URL is not configured. Skipping ICE experiment link updates.')
        return

    line = instance

    # extract study-related data cached prior to the line deletion. Note that line deletion signals
    # are also sent during/after study deletion, so this information may not be in the database
    # any more
    study_pk = line.pre_delete_study_id
    study_creation_datetime = line.pre_delete_study_timestamp

    # build a list of strains that are no longer associated with this study due to deletion of
    # the line.
    post_delete_strain_ids = [strain.pk for strain in
                              Strain.objects.filter(line__study_id=study_pk).all()]
    removed_strains = [strain for strain in line.pre_delete_strains if
                       strain.pk not in post_delete_strain_ids]

    logger.debug("pre_delete_strain_ids: %s" % instance.pre_delete_strains)
    logger.debug("post-delete_strain_ids: %s" % post_delete_strain_ids)
    logger.debug("removed_strain_ids: %s" % removed_strains)

    # find which user made the update that caused this signal
    update = Update.load_update()

    if not (update and update.mod_by and update.mod_by.email):
        username = update.mod_by.username if (update and update.mod_by) else 'Unknown user'
        msg = ('No user email could be found associated with the in-progress deletion of '
               'line %(line_pk)d "%(line_name)s by user "%(username)s". Line deletion will '
               'proceed,  but the associated experiment link in ICE will remain in place because '
               'a user identity is required to update experiment links in  ICE. Please manually '
               'delete this link using the ICE user interface.\n'
               'This situation is known to occur when a line is deleted directly from the Django '
               'shell rather than from the EDD user interface. ' % {
                    'line_pk': line.pk,
                    'line_name': line.name,
                    'username': username
                })
        subject = "Stale ICE experiment link won't be deleted"
        logger.warning(subject)
        logger.warning(msg)
        mail_admins(subject, msg)
        return

    user_email = update.mod_by.email
    logger.debug("update performed by user " + user_email)

    # wait until the connection commits, then schedule a Celery task to remove the link from ICE.
    # Note that if we don't wait, the Celery task can run before it commits, at which point its
    # initial DB query
    # will indicate an inconsistent database state. This happened repeatably during testing.
    connection.on_commit(lambda: _post_commit_unlink_ice_entry_from_study(user_email, study_pk,
                                                                          study_creation_datetime,
                                                                          removed_strains))


def _post_commit_unlink_ice_entry_from_study(user_email, study_pk, study_creation_datetime,
                                             removed_strains):
    """
    Helper method to do the final work in scheduling a Celery task or ICE REST API call to remove
    a link from ICE AFTER the database transaction that implements the EDD portion of the linking
    has committed. This method is only strictly necessary to help us work around the
    django-commit-hooks limitation that a no-arg method be passed to the post-commit hook.
    """
    logger.info('Start ' + _post_commit_unlink_ice_entry_from_study.__name__ + '()')

    ice = None
    if not settings.USE_CELERY:
        ice = IceApi(auth=HmacAuth(key_id=settings.ICE_KEY_ID, username=user_email))

    study_url = get_abs_study_url(study_pk)
    index = 0

    try:
        # loop over strain data cached prior to line deletion. note that the strains themselves
        # may have been deleted at this point, so safest to use cached data instead
        # Note: even though only a single line was deleted, possible it links to multiple strains
        change_count = 0
        for strain in removed_strains:

            # print a warning and skip any strains that didn't include enough data for a link to ICE
            if not _is_linkable(strain):
                logger.warning(
                    "Strain with id %d is no longer linked to study id %d, but EDD's "
                    "database entry for this strain doesn't have enough data to remove the "
                    "corresponding study link from ICE. It's possible (though unlikely) that the "
                    "EDD strain has been modified since an ICE link was created for it." %
                    (strain.pk, study_pk)
                )
                index += 1
                continue

            # as a workaround for SYNBIO-1207, prefer the ICE id extracted from the URL,
            # which is much more likely to be the locally-unique numeric ID visible from the ICE
            # UI. Not certain  what recent EDD changes have done to new strain creation, but at
            # least some pre-existing strains  will work better with this method
            # TODO: after removing the workaround, use, ice_strain_id =
            # strain.registry_id.__str__(), or if using Python 3,
            # maybe strain.registry_id.to_python(). Note that the JSON lib has no  built-in support
            # for UUIDs
            workaround_strain_id = parse_entry_id(strain.registry_url)

            if settings.USE_CELERY:
                async_result = unlink_ice_entry_from_study.delay(user_email, study_pk, study_url,
                                                                 strain.registry_url,
                                                                 workaround_strain_id)
                track_celery_task_submission(async_result)
            else:
                ice.write_enabled = True
                ice.unlink_entry_from_study(workaround_strain_id, study_pk, study_url, logger)
            change_count += 1
            index += 1

        if settings.USE_CELERY:
            logger.info("Submitted %d jobs to Celery" % change_count)
        else:
            logger.info("Updated %d links via direct HTTP requests" % change_count)

    # if an error occurs, print a helpful log message, then re-raise it so Django will email
    # administrators
    except Exception as err:
        strain_pks = [strain.pk for strain in removed_strains]
        _handle_post_commit_ice_lambda_error(err, 'remove', study_pk, strain_pks, index)


def _post_commit_link_ice_entry_to_study(user_email, study, linked_strains):
    """
    Helper method to do the final work in scheduling a Celery task or ICE REST API call to add a
    link from ICE AFTER the database transaction that implements the EDD portion of the linking
    has committed. This method is only strictly necessary to help us work around the
    django-commit-hooks limitation that a no-arg method be passed to the post-commit hook.
    :param linked_strains cached strain information
    """
    ice = None
    if not settings.USE_CELERY:
        ice = IceApi(auth=HmacAuth(key_id=settings.ICE_KEY_ID, username=user_email))

    index = 0

    try:
        study_url = get_abs_study_url(study.pk)

        # loop over strains and perform / schedule work needed
        for strain in linked_strains:
            # If Celery is configured, use it to perform the communication with ICE,
            # along with retries/failure notifications, etc.
            if settings.USE_CELERY:
                async_result = link_ice_entry_to_study.delay(user_email, strain.pk, study.pk,
                                                             study_url)
                track_celery_task_submission(async_result)
            # Otherwise, communicate with ICE synchronously during signal processing
            else:
                logger.warning(
                    "Celery configuration not found. Attempting to push study links directly ("
                    "retries, admin notifications not supported)")
                #  as a workaround for SYNBIO-1207, prefer the ICE id extracted from the URL,
                # which is much more likely to be the locally-unique numeric ID visible from the
                # ICE UI. Not certain what recent EDD changes have done to new strain creation,
                # but at least some pre-existing strains will work better with this method.
                # TODO: after removing the workaround, use, ice_strain_id =
                # strain.registry_id.__str__(), or if using Python 3,
                # maybe strain.registry_id.to_python()
                workaround_strain_id = parse_entry_id(strain.registry_url)
                ice.write_enabled = True
                ice.link_entry_to_study(workaround_strain_id, study.pk, study_url, study.name,
                                        logger)

            index += 1

    # if an error occurs, print a helpful log message, then re-raise it so Django will email
    # administrators
    except Exception as err:
        linked_strain_pks = [strain.pk for strain in linked_strains]
        _handle_post_commit_ice_lambda_error(err, 'add/update', study.pk, linked_strain_pks, index)


def _handle_post_commit_ice_lambda_error(err, operation, study_pk, strains_to_update, index):
    """
    Handles exceptions from post-commit lambda's used to communicate with ICE. Note that although
    Django typically automatically handles uncaught exceptions by emailing admins, it doesn't seem
    to be handling them in the case of post-commit lambda's (see EDD-178)
    :param err:
    :return:
    """
    error_msg = None
    if settings.USE_CELERY:
        error_msg = ("Error submitting Celery jobs to %(operation)s ICE strain link(s) for study "
                     "%(study_pk)d. Strains to update: %(strains)s (index=%(index)d)" % {
                        'operation': operation,
                        'study_pk': study_pk,
                        'strains': str(strains_to_update),
                        'index': index, })
    else:
        error_msg = "Error updating ICE links via direct HTTP request (index=%d)" % index

    logger.exception(error_msg)
    traceback_str = build_traceback_msg()
    msg = '%s\n\n%s' % (error_msg, traceback_str)

    # Workaround EDD-176. Django doesn't seem to be picking up errors / emailing admins
    # for uncaught exceptions in signal handlers. Note that even if Django resolves this,
    # we *still* won't want to raise the exception since that would cause the EDD user to get an
    # error message for a process that from their perspective was a success. We can consider
    # changing this behavior after deploying Celery in production, which will effectively mask
    # the error from EDD users (EDD-176). At that point, errors generated here will just reflect
    # errors communicating with Celery, which should probably still be masked from users.
    mail_admins(error_msg, msg)


def _is_linkable(strain):
    return _is_strain_linkable(strain.registry_url, strain.registry_id)


def _is_strain_linkable(registry_url, registry_id):
    #  as a workaround for SYNBIO-1207, we'll extract the ICE part ID from the URL to increase
    # the odds that it'll be a numeric ID that won't cause 404 errors. otherwise, we could just
    # construct the URL from the registry ID and our ICE configuration data
    return registry_url and registry_id


class ChangeFromFixture(Exception):
    """ Exception to use when change from fixture is detected. """
    pass


@receiver(m2m_changed, sender=Line.strains.through, dispatch_uid=("%s.handle_line_strain_changed"
                                                                  % __name__))
@transaction.atomic(savepoint=False)
def handle_line_strain_changed(sender, instance, action, reverse, model, pk_set, using, **kwargs):
    """
    Handles changes to the Line <-> Strain relationship caused by adding/removing/changing the
    strain associated with a single line in a study. Detects changes that indicate a need to push
    changes across to ICE for the (ICE part -> EDD study) link stored in ICE.
    """

    # ignore calls that indicate a change from the perspective of the model data member we don't
    # presently have implemented. Even if the data member is added later, we don't want to
    # process the same strain/line link twice from both perspectives...
    # it's currently Line that links back to Study and impacts which data we want to push to ICE.
    log_format = {
        'method': handle_line_strain_changed.__name__,
        'action': action,
        'name': instance.name,
        'reverse': reverse,
        'pk_set': pk_set,
    }
    if reverse:
        logger.info(
            'Start %(method)s():%(action)s. Strain = "%(name)s", reverse = %(reverse)s, '
            'pk_set = %(pk_set)s' % log_format
        )
        return

    logger.info(
        'Start %(method)s():%(action)s. Line = "%(name)s", reverse = %(reverse)s, '
        'pk_set = %(pk_set)s' % log_format
    )

    if not settings.ICE_URL:
        logger.warning('ICE URL is not configured. Skipping ICE experiment link updates.')
        return

    line = instance  # just call it a line for clarity now that we've verified that it is one

    if "pre_clear" == action:
        # save contents of the relation before Django clears it in preparation to re-add
        # everything (including new items). This is the (seemingly very
        # inefficient/inconvenient/misleading) process Django uses each time, regardless of the
        # number of adds/removals actually taking place. ordinarily assuming that a "clear"
        # operation always precedes an "add" would be problematic, but it appears safe in this
        # case since the only time the M2M relationship between Lines / Strains should ever be
        # cleared is either when a study is deleted, or as an intermediate step by Django during
        # the save process. Seems like a very inefficient way of doing it, but improving that
        # behavior is out-of-scope for us here.

        # NOTE: call to list() forces query evaluation here rather than when we read the result
        # in post_add
        line.pre_clear_strain_pks = list(line.strains.values_list('pk', flat=True))
        return

    elif "post_add" == action:
        added_strains = list(line.strains.filter(pk__in=pk_set))
        logger.debug("added_strains = %s" % str(added_strains))

        # schedule asynchronous work to maintain ICE strain links to this study, failing if any
        # job submission fails (probably because our link to Celery or RabbitMQ is down, and isn't
        # likely to come back up for subsequently attempted task submissions in the loop)
        study = line.study

        strain_pk = 0
        try:
            # find which user made the update that caused this signal
            update = Update.load_update()
            if update.mod_by is None:
                raise ChangeFromFixture("No user initiated change, aborting ICE update.")
            user_email = update.mod_by.email
            logger.debug("update performed by user " + user_email)

            add_on_commit_strains = []
            for strain in added_strains:
                strain_pk = strain.pk

                # skip any strains that aren't associated with an ICE entry
                if not _is_linkable(strain):
                    logger.warning(
                        "Strain with id %d is now linked to study id %d, but EDD's "
                        "database entry for the strain doesn't contain enough data to create an "
                        "ICE link back to the study. It's possible (though unlikely) that the "
                        "EDD strain has been modified since an ICE link was created for it."
                        % (strain.pk, study.pk))
                    continue

                add_on_commit_strains.append(strain)

            if add_on_commit_strains:
                # wait until the connection commits, then schedule work to add/update the link(s)
                # in ICE. Note that if we don't wait, the Celery task can run before it commits,
                # at which point its initial DB query will indicate an inconsistent database
                # state. This happened repeatably during testing.
                connection.on_commit(
                    lambda: _post_commit_link_ice_entry_to_study(user_email, study,
                                                                 add_on_commit_strains))

            exp_add_count = len(pk_set)
            linkable_count = len(add_on_commit_strains)

            if settings.USE_CELERY:
                logger.info("Done scheduling post-commit work to submit jobs to Celery: will "
                            "submit ICE link creation task for each %d of %d added strains." %
                            (linkable_count, exp_add_count))
            else:
                logger.info(
                    "Done scheduling post-commit work for direct HTTP request(s) to ICE: "
                    "requested a job to sequentially create links for %d of %d added "
                    "strains via direct HTTP request(s)." % (linkable_count, exp_add_count))
        except ChangeFromFixture:
            logger.warning("Detected changes from fixtures, skipping ICE signal handling.")
        # if an error occurs, print a helpful log message, then re-raise it so Django will email
        # administrators
        except Exception:
            logger.exception("Exception scheduling post-commit work. Failed on strain with id %d" %
                             strain_pk)
    elif 'pre_remove' == action:
        # cache data associated with this strain so we have enough info to remove some or all of
        # ICE's link(s) to this study if appropriate after line -> strain relationship change is
        # completed in EDD
        line.removed_strains = Strain.objects.filter(pk__in=pk_set)
    elif 'post_remove' == action:
        removed_strains = line.removed_strains
        logger.debug("removed_strains = %s" % (removed_strains, ))

        # find which user made the update that caused this signal
        update = Update.load_update()
        user_email = update.mod_by.email
        logger.debug("update performed by user " + user_email)

        # schedule asynchronous work to maintain ICE strain links to this study, failing if any
        # job submission fails (probably because our link to Celery or RabbitMQ is down, and
        # isn't likely to come back up for subsequently attempted task submissions in the loop)
        study = line.study
        strain_pk = 0

        try:

            # narrow down the list of lines that are no longer associated with this strain to
            # just those
            # we want to take action on in ICE.
            remove_on_commit = []
            for strain in removed_strains:
                strain_pk = strain.pk
                # skip any strains that can't be associated with an ICE entry
                if not _is_linkable(strain):
                    logger.warning(
                        "Strain with id %d is no longer linked to study id %d, but EDD's "
                        "database entry for the strain doesn't have enough data to facilitate "
                        "removal of the corresponding study link from ICE (if any).  It's "
                        "possible, though unlikely, that the EDD strain has been modified "
                        "since an ICE link was created for it."
                        % (strain.pk, study.pk))
                    continue
                # test whether any lines still exist that link the study to this strain. if not,
                # schedule a task to remove the link from ICE. Note that we could skip this check
                # and just depend on the one in unlink_ice_part_from_study, but that would remove
                # our ability to detect stale tasks in the pipeline
                lines = Line.objects.filter(strains__registry_url=strain.registry_url,
                                            study__pk=study.pk,
                                            study__created__mod_time=study.created.mod_time)
                if lines:
                    logger.warning(
                        "Found %d other lines linking study id %d to strain id %d. The ICE link "
                        "to this study won't be removed." % (lines.count(), study.pk, strain.pk))
                    continue
                remove_on_commit.append(strain)

            if remove_on_commit:
                # wait until the transaction commits, then schedule work to remove the link(s)
                # from ICE. Note that if we don't wait, the Celery task can run before it commits,
                # at which point its initial DB query will indicate an inconsistent database
                # state. This happened repeatably during testing.
                connection.on_commit(
                    lambda: _post_commit_unlink_ice_entry_from_study(user_email, study.pk,
                                                                     study.created.mod_time,
                                                                     remove_on_commit))
        except ChangeFromFixture:
            logger.warning("Detected changes from fixtures, skipping ICE signal handling.")
        # if an error occurs, print a helpful log message, then re-raise it so Django will email
        # administrators
        except Exception:
            logger.exception("Exception scheduling post-commit work. Failed on strain with id %d" %
                             strain_pk)

    logger.debug("End " + handle_line_strain_changed.__name__ + "():" + action)


def get_abs_study_url(study_pk):
    # Note: urlreverse is an alias for reverse() to avoid conflict with named parameter
    study_relative_url = urlreverse('main:detail', kwargs={'pk': study_pk})
    return get_absolute_url(study_relative_url)


def track_celery_task_submission(async_result):
    """
    A placeholder method for tracking Celery task submission (see SYNBIO-1204.). An unlikely,
    but reproducible failure mode observed during initial testing was that for a few seconds
    following RabbitMQ being stopped while Celery runs, tasks submitted during that window will
    be perpetually in the "Pending" state. Even once Rabbit is restarted, the tasks will remain
    in that state without ever generating a client-side exception or any other failure
    notification. To improve EDD's ability to these detect errors, we should implement some
    tracking here to catch such cases. For example, we might keep a list of submitted Celery
    tasks that we periodically scan on a background thread and generate warning emails if any old
    tasks are unexpectedly in the "Pending" state.

    TODO: confirm that no database entry is created for tasks in this scenario either. It's been a
    long time since this test was performed.
    :param async_result:
    """
    logger.warning("TODO: track status of tasks submitted to the Celery library, but maybe not yet "
                   "communicated to the server (SYNBIO-1204)")


@receiver(post_save, sender=SBMLTemplate)
def template_saved(sender, instance, created, raw, using, update_fields, **kwargs):
    if not raw and (created or update_fields is None or 'sbml_file' in update_fields):
        # TODO: add celery task for template_sync_species
        template_sync_species(instance)


def template_sync_species(instance):
    doc = instance.parseSBML()
    model = doc.getModel()
    # filter to only those for the updated template
    species_qs = MetaboliteSpecies.objects.filter(sbml_template=instance)
    exchange_qs = MetaboliteExchange.objects.filter(sbml_template=instance)
    # values_list yields a listing of tuples, unwrap the value we want
    exist_species = {s[0] for s in species_qs.values_list('species')}
    exist_exchange = {r[0] for r in exchange_qs.values_list('exchange_name')}
    # creating any records not in the database
    for species in map(lambda s: s.getId(), model.getListOfSpecies()):
        if species not in exist_species:
            MetaboliteSpecies.objects.get_or_create(sbml_template=instance, species=species)
        else:
            exist_species.remove(species)
    reactions = map(lambda r: (r.getId(), r.getListOfReactants()), model.getListOfReactions())
    for reaction, reactants in reactions:
        if len(reactants) == 1 and reaction not in exist_exchange:
            MetaboliteExchange.objects.get_or_create(
                sbml_template=instance,
                exchange_name=reaction,
                reactant_name=reactants[0].getSpecies()
            )
        else:
            exist_exchange.remove(reaction)
    # removing any records in the database not in the template document
    species_qs.filter(species__in=exist_species).delete()
    exchange_qs.filter(exchange_name__in=exist_exchange).delete()


def build_traceback_msg():
    """
    Builds an error message for inclusion into an email to sysadmins
    :return:
    """
    formatted_lines = traceback.format_exc().splitlines()
    traceback_str = '\n'.join(formatted_lines)
    return 'The contents of the full traceback was:\n\n%s' % traceback_str<|MERGE_RESOLUTION|>--- conflicted
+++ resolved
@@ -15,12 +15,8 @@
 from django.core.mail import mail_managers
 from requests.exceptions import ConnectionError
 
-<<<<<<< HEAD
 from jbei.rest.auth import HmacAuth
 from jbei.ice.rest.ice import parse_entry_id
-=======
-from jbei.ice.rest.ice import IceHmacAuth, parse_entry_id
->>>>>>> 2dd2fd94
 from . import study_modified, study_removed, user_modified
 from ..models import (
     Line, MetaboliteExchange, MetaboliteSpecies, SBMLTemplate, Strain, Study, Update,
@@ -72,13 +68,8 @@
     try:
         users.update([user, ])
     except ConnectionError as e:
-<<<<<<< HEAD
         mail_managers("Error connecting to Solr at login", "Exception message = %s" % e)
         logger.exception("Error connecting to Solr at login")
-=======
-        mail_managers("Error connecting to Solr at login", "support needed")
-        logger.exception("Error connecting to Solr at login: %s", e)
->>>>>>> 2dd2fd94
 
 
 def log_update_warning_msg(study_id):
