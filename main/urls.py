--- conflicted
+++ resolved
@@ -49,46 +49,6 @@
         name='create_study'
     ),
     url(r'^study/search/$', login_required(views.study_search)),
-<<<<<<< HEAD
-    url(r'^study/(?P<pk>\d+)/$',
-        login_required(views.StudyDetailView.as_view()),
-        name='detail'
-        ),
-    url(r'^study/(?P<pk>\d+)/data/$',
-        login_required(views.StudyDetailViewV2.as_view()),
-        name='detail2'
-        ),
-    url(r'^study/(?P<study>\d+)/assaydata/$', login_required(views.study_assay_table_data)),
-    url(r'^study/(?P<study>\d+)/edddata/$', login_required(views.study_edddata)),
-    url(r'^study/(?P<study>\d+)/data/edddata/$', login_required(views.study_edddata)),
-    url(r'^study/(?P<study>\d+)/measurements/(?P<protocol>\d+)/$',
-        login_required(views.study_measurements),
-        ),
-    url(r'^study/(?P<study>\d+)/measurements/(?P<protocol>\d+)/(?P<assay>\d+)/$',
-        login_required(views.study_assay_measurements),
-        ),
-    url(r'^study/(?P<study>\d+)/data/measurements/(?P<protocol>\d+)/$',
-        login_required(views.study_measurements),
-        ),
-    url(r'^study/(?P<study>\d+)/data/measurements/(?P<protocol>\d+)/(?P<assay>\d+)/$',
-        login_required(views.study_assay_measurements),
-        ),
-    url(r'^study/(?P<study>\d+)/map/$', login_required(views.study_map)),
-    url(r'^study/(?P<study>\d+)/permissions/$', login_required(views.permissions)),
-    # FIXME make a module/app just for import?
-    # url(r'^study/(?P<study>\d+)/import/$', include('main.import.urls', namespace='edd-import'))
-    url(r'^study/(?P<study>\d+)/import$', login_required(views.study_import_table)),
-    url(r'^study/(?P<study>\d+)/import/rnaseq$', login_required(views.study_import_rnaseq)),
-    url(r'^study/(?P<study>\d+)/import/rnaseq/parse$',
-        login_required(views.study_import_rnaseq_parse)),
-    url(r'^study/(?P<study>\d+)/import/rnaseq/process$',
-        login_required(views.study_import_rnaseq_process)),
-    url(r'^study/(?P<study>\d+)/import/rnaseq/edgepro$',
-        login_required(views.study_import_rnaseq_edgepro)),
-    url(r'^study/(?P<study_pk>\d+)/lines/$',
-        login_required(autocomplete.search_study_lines)),
-=======
->>>>>>> 05fb7dcc
 
     # Individual study-specific pages loaded by primary key
     url(
@@ -105,7 +65,27 @@
         # NOTE: leaving off the $ end-of-string regex is important! Further matching in include()
         r'^study/(?P<slug>[-\w]+)/',
         include(
-            [url(r'^$', login_required(views.StudyDetailView.as_view()), name='detail', )] +
+            [url(r'^$', login_required(views.StudyDetailViewV2.as_view()), name='detail', )] +
+            study_url_patterns
+        )
+    ),
+
+    # Individual study-specific pages loaded by primary key
+    url(
+        # NOTE: leaving off the $ end-of-string regex is important! Further matching in include()
+        r'^study/(?P<pk>\d+)/data/',
+        include(
+            [url(r'^$', login_required(views.StudyDetailViewV2.as_view()), name='detail2_by_pk', )] +
+            study_url_patterns
+        )
+    ),
+
+    # Individual study-specific pages loaded by slug
+    url(
+        # NOTE: leaving off the $ end-of-string regex is important! Further matching in include()
+        r'^study/(?P<slug>[-\w]+)/data/',
+        include(
+            [url(r'^$', login_required(views.StudyDetailViewV2.as_view()), name='detail2', )] +
             study_url_patterns
         )
     ),
