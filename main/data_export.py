--- conflicted
+++ resolved
@@ -292,17 +292,10 @@
             row = TableRow(column_flags)
             row.add_item_if_not_flagged("Protocol", protocol_name)
             row.append(str(assay.name))
-<<<<<<< HEAD
             row.add_item_if_not_flagged("AssayExperimenter",
-                get_initials(assay.experimenter))
+                assay.experimenter.initials)
             row.add_item_if_not_flagged("AssayLastModified",
                 str(assay.mod_epoch))
-=======
-            row.add_item_if_not_flagged("Assay Experimenter",
-                assay.experimenter.initials)
-            row.add_item_if_not_flagged("Assay Last Modified",
-                str(assay.mod_epoch()))
->>>>>>> f8980f3a
             assay_metadata = assay.get_metadata_dict()
             if (not "Assay Metadata" in column_flags) :
                 for column_label in assay_metadata_labels :
@@ -313,21 +306,12 @@
             protocol_row = TableRow(column_flags)
             protocol_row.add_item_if_not_flagged("Protocol", protocol_name)
             protocol_row.append(str(assay.name)) # XXX assay_full_name???
-<<<<<<< HEAD
             protocol_row.add_item_if_not_flagged("AssaySuffix", str(assay.name))
             protocol_row.add_item_if_not_flagged("AssayExperimenter",
-                get_initials(assay.experimenter))
+                assay.experimenter.initials)
             protocol_row.add_item_if_not_flagged("AssayLastModified",
                 str(assay.updated))
             if (not column_flags.get("AssayMetadata", False)) :
-=======
-            protocol_row.add_item_if_not_flagged("Assay Suffix",str(assay.name))
-            protocol_row.add_item_if_not_flagged("Assay Experimenter",
-                assay.experimenter.initials)
-            protocol_row.add_item_if_not_flagged("Assay Last Modified",
-                str(assay.updated()))
-            if (not "Assay Metadata" in column_flags) :
->>>>>>> f8980f3a
                 for column_label in assay_metadata_labels :
                     protocol_row.append(
                         str(assay_metadata.get(column_label, "")))
