--- conflicted
+++ resolved
@@ -74,11 +74,9 @@
 
 ALLOWED_HOSTS = []
 SITE_ID = 1
-<<<<<<< HEAD
-USE_X_FORWARDED_HOST = True
-=======
+
 EDD_DEPLOYMENT_ENVIRONMENT = env('EDD_DEPLOYMENT_ENVIRONMENT')
->>>>>>> 7a7778ff
+
 LOGIN_REDIRECT_URL = '/'
 
 # Application definition
