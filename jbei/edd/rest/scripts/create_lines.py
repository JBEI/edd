from __future__ import unicode_literals

####################################################################################################
# set default source for ICE settings BEFORE importing any code from jbei.ice.rest.ice. Otherwise,
# code in that module will attempt to look for a django settings module and fail if django isn't
# installed in the current virtualenv
import os
import arrow

from jbei.utils import to_human_relevant_delta, UserInputTimer

os.environ.setdefault('ICE_SETTINGS_MODULE', 'jbei.edd.rest.scripts.settings')
####################################################################################################

####################################################################################################
# configure an INFO-level logger just for our code (avoids INFO messages from supporting frameworks)
# Note: needs to be before importing other modules that get a logger reference
####################################################################################################
import logging
import sys
LOG_LEVEL = logging.INFO
# redirect to stdout so log messages appear sequentially
console_handler = logging.StreamHandler(sys.stdout)
console_handler.setLevel(LOG_LEVEL)
formatter = logging.Formatter('%(asctime)s - %(name)s - %(levelname)s - %(message)s')
console_handler.setFormatter(formatter)
logger = logging.getLogger(__name__)
logger.setLevel(LOG_LEVEL)
logger.addHandler(console_handler)

# set a higher log level for supporting frameworks to help with debugging
# TODO: comment out?
root_logger = logging.getLogger('root')
root_logger.setLevel(logging.DEBUG)
root_logger.addHandler(console_handler)

# TODO: why isn't this inherited from root? without these lines, get "No handlers could be found for
#  logger "jbei.edd.rest.edd""
edd_logger = logging.getLogger('jbei.edd.rest.edd')
edd_logger.setLevel(logging.ERROR)
edd_logger.addHandler(console_handler)
####################################################################################################

import collections
from requests import ConnectionError
import getpass
import argparse
import csv
import re
from jbei.rest.utils import is_url_secure, show_response_html
from jbei.ice.rest.ice import Strain as IceStrain
from settings import EDD_URL, ICE_URL, PRINT_FOUND_ICE_PARTS, PRINT_FOUND_EDD_STRAINS, \
    SIMULATE_STRAIN_CREATION
from jbei.edd.rest.edd import EddSessionAuth, EddApi
from jbei.ice.rest.ice import IceApi
from jbei.ice.rest.ice import SessionAuth as IceSessionAuth

DEBUG = True

MIN_COL_NUM = 1
MAX_EXCEL_COLS = 16384  # max number of columns supported by the Excel format ()
SEPARATOR_CHARS = 75
OUTPUT_SEPARATOR = ''.join(['*' for index in range(1, SEPARATOR_CHARS)])

PART_NUMBER_REGEX = r'\s*([A-Z]+_[A-Z]?\d{4,6}[A-Z]?)\s*'  # tested against all strains in ICE!
                                                           # 3/31/16
PART_NUMBER_PATTERN = re.compile(PART_NUMBER_REGEX, re.IGNORECASE)

class LineCreationInput:
    """
    Defines the minimal set of EDD line creation inputs supported by this script.
    :param local_ice_part_number: the ICE part number (NOT globally unique) used to look the
    line's strain up in ICE. This approach should work because this script will only be used on
    JBEI's local EDD and ICE instances.
    """
    def __init__(self, local_ice_part_number, name, description=None):
        self.local_ice_part_number = local_ice_part_number
        self.name = name
        self.description = description


class CsvSummary:
    """
    Defines the set of line creation inputs read from CSV file, as well as some other helpful
    context that may help catch parsing or data entry errors.
    """
    def __init__(self, line_generation_inputs, unique_part_numbers, unmatched_non_blank_cell_count,
                 blank_cell_count,
                 total_rows):
        self.line_creation_inputs = line_generation_inputs
        self.unique_part_numbers = unique_part_numbers
        self.unmatched_cell_count = unmatched_non_blank_cell_count
        self.blank_cell_count = blank_cell_count
        self.total_rows = total_rows


def parse_csv(path):
    """
    Parses a comma-separated values (CSV) file to extract ICE part numbers and other EDD line
    creation inputs. Also generates helpful output regarding areas of the file where parsing
    failed or encountered unexpected values
    :param path: the path to the CSV file
    :return: a CsvSummary object with the list of part numbers (now with consistent capitalization),
    as well as counts of cells that were skipped during the parsing process.
    """
    col_index = 0
    row_number = 1

    part_number_col = None
    line_name_col = None
    line_desc_col = None

    # open the CSV file and read its contents
    with open(path, 'rU') as csv_file:
        csv_row_reader = csv.reader(csv_file)

        # loop over rows in the CSV, growing a list of ICE part numbers found in each row
        line_creation_inputs = []
        blank_cell_count = 0
        unmatched_cell_count = 0
        unique_part_numbers_dict = collections.OrderedDict()

        line_name_col_label_regex = r'\s*Line Name\s*'
        line_name_col_pattern = re.compile(line_name_col_label_regex, re.IGNORECASE)
        line_desc_col_label_regex = r'\s*Line Description\s*'
        line_desc_col_label_pattern = re.compile(line_desc_col_label_regex, re.IGNORECASE)

        part_number_col_label_pattern = re.compile(r'\s*Part ID\s*', re.IGNORECASE)

        found_col_labels = False

        for cols_list in csv_row_reader:

            # identify columns of interest first by looking for required labels
            if not found_col_labels:

                # loop over columns, looking for labels that identify the columns we want
                for col_index in range(len(cols_list)):
                    cell_content = cols_list[col_index].strip()
                    # print a warning message and skip this row if the cell has no non-whitespace
                    # content
                    if not cell_content:
                        blank_cell_count += 1
                        break

                    # if cell is a column label, skip it (while printing a warning message)
                    elif part_number_col_label_pattern.match(cell_content):
                        part_number_col = col_index
                    elif line_name_col_pattern.match(cell_content):
                        line_name_col = col_index
                    elif line_desc_col_label_pattern.match(cell_content):
                        line_desc_col = col_index

                    # stop looking if all columns are found, or if only the required columns are
                    # found, but we've reached the end of the row
                    if (part_number_col is not None) and (line_name_col is not None) and \
                       ((line_desc_col is not None) or (col_index == len(cols_list)-1)):
                        found_col_labels = True
                        break

                if(not found_col_labels) and ((part_number_col is None) or (line_name_col is None)):
                    logger.debug('Couldn\'t find the minimum required column labels ("%s", '
                                 '%s) in row  %d. Skipping this row.')
                    part_number_col = None
                    line_name_col = None
                    line_desc_col = None

                    continue

            # if column labels have been identified, look for line creation input data
            else:
                part_number = None
                line_name = None
                line_desc = None

                ###################################################
                # part number
                ###################################################
                cell_content = cols_list[part_number_col].strip()
                match = PART_NUMBER_PATTERN.match(cell_content)

                # if cell contains a recognized part number, append it to the list
                if match:
                    part_number = match.group(1)

                # print a separate warning message
                else:
                    logger.warning('Cell content "%(content)s"in row %(row)d, column %(col)d '
                                   'didn\'t match the expected ICE part number pattern. Skipping '
                                   'this row.' %
                                   {
                                       'content': cell_content,
                                       'row': row_number,
                                       'col': col_index+1,
                                   })
                    unmatched_cell_count += 1
                    continue

                ###################################################
                # line name
                ###################################################
                cell_content = cols_list[line_name_col].strip()

                # if cell contains a recognized part number, append it to the list
                if cell_content:
                    line_name = cell_content

                # print a separate warning message
                else:
                    logger.warning('Cell in row %(row)d, column %(col)d was empty, but was expected'
                                   ' to contain a name for the EDD line. Skipping this row.' %
                                   {
                                       'row': row_number,
                                       'col': col_index+1,
                                   })
                    unmatched_cell_count += 1
                    continue

                ###################################################
                # line description
                ###################################################

                if line_desc_col is not None:
                    cell_content = cols_list[line_desc_col].strip()

                    if cell_content:
                        line_desc = cell_content

                unique_part_numbers_dict[part_number] = True
                line_creation_inputs.append(LineCreationInput(part_number, line_name, line_desc))

            row_number += 1

    if not found_col_labels:
        print("The minimum set of required column labels wasn't found in this CSV file. Required "
              "column labels are ['Part ID', 'Line Name']. A 'Line Description' column is "
              "optional.")
    unique_part_numbers_list = unique_part_numbers_dict.keys()
    return CsvSummary(line_creation_inputs, unique_part_numbers_list, unmatched_cell_count,
                      blank_cell_count, row_number)

def replace_newlines(str):
    return str.replace('\n', r' \ ')

def print_found_ice_parts(part_number_to_part_dict):
    if not part_number_to_part_dict:
        return

    # compute width for columnar output
    space = 3
    col1_width = max(len(str(search_id)) for search_id in part_number_to_part_dict.keys()) + space
    col2_width = max(len(str(part.id)) for part in part_number_to_part_dict.values()) + space
    col3_width = max(len(part.part_id) for part in part_number_to_part_dict.values()) + space
    col4_width = max(len(part.name) for part in part_number_to_part_dict.values()) + space
    col5_width = max(
        len(replace_newlines(part.short_description)) for part in
        part_number_to_part_dict.values()) + space
    col6_width = max(len(part.uuid) for part in part_number_to_part_dict.values()) + space

    col1_lbl = 'Search id:'
    col2_lbl = 'Found Part id: '
    col3_lbl = 'Part id:'
    col4_lbl = 'Name:'
    col5_lbl = 'Description:'
    col6_lbl = 'UUID:'

    col1_width = max([col1_width, len(col1_lbl) + space])
    col2_width = max([col2_width, len(col2_lbl) + space])
    col3_width = max([col3_width, len(col3_lbl) + space])
    col4_width = max([col4_width, len(col4_lbl) + space])
    col5_width = max([col5_width, len(col5_lbl) + space])
    col6_width = max([col6_width, len(col6_lbl) + space])

    # print column headers
    print(''.join(
        [col1_lbl.ljust(col1_width), col2_lbl.ljust(col2_width), col3_lbl.ljust(col3_width),
         col4_lbl.ljust(col4_width), col5_lbl.ljust(col5_width), col6_lbl.ljust(col6_width)]))

    # print output
    for search_id in part_number_to_part_dict.keys():
        part = part_number_to_part_dict[search_id]
        short_description = replace_newlines(part.short_description)
        print(''.join([str(search_id).ljust(col1_width), str(part.id).ljust(col2_width),
                       part.part_id.ljust(col3_width), part.name.ljust(col4_width),
                       short_description.ljust(col5_width), part.uuid.ljust(col6_width)]))


class NonStrainPartsError(RuntimeError):
    pass


def get_ice_parts(base_url, ice_username, password, part_numbers_list,
                  print_search_comparison=False):
    """
    Queries ICE for parts with the provided (locally-unique) numbers, logging warnings for any
    parts that weren't found, as well as a follow-on summary of the parts that were found vs. the
    number expected.
    :param base_url: the base ICE URL to use in REST API calls
    :param ice_username: the ice username
    :param password: the ice password
    :return:
    """
    csv_part_number_count = len(part_numbers_list)
    part_number_to_part_dict = collections.OrderedDict()  # order for easy comparison against CSV
    print 'Logging into ICE at %s ...' % ICE_URL,
    with IceSessionAuth.login(username=ice_username, password=password,
                              base_url=ICE_URL) as ice_session_auth:
        print('success!')

        ice = IceApi(auth=ice_session_auth)

        print('')
        print(OUTPUT_SEPARATOR)
        print('Searching ICE for %d parts... ' % csv_part_number_count)
        print(OUTPUT_SEPARATOR)
        list_position = 0
        for local_ice_part_number in part_numbers_list:
            list_position += 1

            # get just the numeric part of the part number. for unknown reasons that I can't
            # reproduce in PostMan, searching for the whole part number seems to produce the
            # wrong result.
            match = PART_NUMBER_PATTERN.match(local_ice_part_number)

            if not match:  # NOTE: can remove this check, but left in place in case we resurrect
                           # prior attempt to extract local ID's from part numbers (Seems to only
                           #  work for newer parts, but not for some older ones)
                logger.warning("Couldn't parse part number \"%s\". Unable to query ICE for this "
                               "part.")
                continue

            search_id = local_ice_part_number
<<<<<<< HEAD
            part = ice.get_entry(local_ice_part_number)
=======
            part = ice.fetch_part(search_id)
>>>>>>> 6c52347e

            if not part:
                logger.warning("Couldn't locate part \"%s\" (#%d)" % (local_ice_part_number,
                                                                      list_position))

            # double-check for a coding error that occurred during testing. initial test parts
            # had "JBX_*" part numbers that matched their numeric ID, but this isn't always the
            # case!
            elif part.part_id != local_ice_part_number:
                logger.warning("Couldn't locate part \"%(csv_part_number)s\" (#%(list_position)d "
                               "in the file) by part number. An ICE part was found with numeric "
                               "ID %(numeric_id)s, but its part number (%(part_number)s) didn't "
                               "match the search part number" %
                                {
                                'csv_part_number': local_ice_part_number,
                                'list_position': list_position,
                                'numeric_id': part.id,
                                'part_number': part.part_id
                                })
            else:
                part_number_to_part_dict[local_ice_part_number] = part

    found_parts_count = len(part_number_to_part_dict)

    # add a blank line to separate summary from warning output
    if found_parts_count != csv_part_number_count:
        print ''

    print ('Found %(found)d of %(total)d parts in ICE.' %
           {
               'found': found_parts_count,
               'total': csv_part_number_count,
           })

    # enforce the restriction that only ICE Strains may be used to create EDD lines. Plasmids
    #  / Parts should cause the script to abort
    non_strain_parts = {}
    for part in part_number_to_part_dict.values():
        if not isinstance(part, IceStrain):
            non_strain_parts[part.id] = part
    if non_strain_parts:
        print('')
        print('Error: only ICE entries defines as Strains may be used to create EDD lines.')
        print('The following non-Strains must be removed from or replaced in the CSV file before '
              'line creation can continue:')
        print('')
        print_found_ice_parts(non_strain_parts)
        print('')
        raise NonStrainPartsError()

    if print_search_comparison:
        print_found_ice_parts(part_number_to_part_dict)

    return part_number_to_part_dict


def find_existing_strains(edd, ice_parts, existing_edd_strains, strains_by_part_number,
                          non_existent_edd_strains):
    """
    Searches EDD for existing Strains that match the UUID in each ICE part. To help ensure
    consistency, EDD is also searched for existing strains with a similar URL or name before a
    strain is determined to be missing.
    :param edd: an authenticated EddApi instance
    :param ice_parts: a list of Ice Part objects for which matching EDD Strains should be located
    :param existing_edd_strains: an empty list that will be populated with strains found to
    already exist in EDD's database
    :param strains_by_part_number: an empty dictionary that maps part number -> Strain. Each
    previously-existing strain will be added here.
    :param non_existent_edd_strains: an empty list that will be populated with
    :return:
    """
    for ice_part in ice_parts.values():

            # search for the strain by registry ID
            edd_strains = edd.search_strains(registry_id=ice_part.uuid)

            # if one or more strains are found with this UUID
            if edd_strains:
                if edd_strains.current_result_count() > 1 or edd_strains.is_paged():
                    print('More than one existing EDD strain was found for part %(part_number)s ('
                          'registry_id %(uuid)s). Please see the EDD team to resolve the '
                          'discrepancy before continuing.' % {
                              'part_number': ice_part.part_id,
                              'uuid': ice_part.record_id
                          })
                    return False

                existing_strain = edd_strains.results[0]
                existing_edd_strains[ice_part.part_id] = existing_strain
                strains_by_part_number[ice_part.part_id] = existing_strain

            # if no EDD strains were found with this UUID, look for candidate strains by URL
            else:
                print("ICE part %s couldn't be located in EDD's database by UUID. Searching by "
                      "name and URL to help avoid strain curation problems." % ice_part.part_id)

                # look for candidate strains by URL (if present, more static / reliable than name)
                edd_strains = edd.search_strains(registry_url_regex=r".*/parts/%d(?:/?)" %
                                                                    ice_part.id)

                if edd_strains:
                    print("Found an existing, but malformed, EDD strain for part %s (registry_id "
                          "%s). Please have the EDD team correct this issue before you proceed."
                          % (ice_part.part_id, ice_part.uuid))
                    return False

                # look for candidate strains by UUID-based URL
                edd_strains = edd.search_strains(registry_url_regex=r".*/parts/%s(?:/?)" %
                                                                    ice_part.uuid)
                if edd_strains:
                    if edd_strains:
                        print("Found an existing, but malformed, EDD strain for part %s "
                              "(registry_id  %s). Please have the EDD team correct this issue "
                              "before you proceed."
                              % (ice_part.part_id, ice_part.uuid))
                        return False

                # if no strains were found by URL, search by name
                edd_strains = edd.search_strains(name=ice_part.name)

                if edd_strains:
                    print('Found %(strain_count)d EDD strains that lacked proper identification, '
                          'but whose name(s) contained the name of ICE part %(part_number)s ("%('
                          'part_name)s"). Please contact the EDD team to correct this issue before '
                          'you proceed.' % {
                              'strain_count': edd_strains.total_result_count,
                              'part_number': ice_part.part_id,
                              'part_name': ice_part.name,
                          })
                    return False

                non_existent_edd_strains.append(ice_part)
    return True


def create_missing_strains(edd, non_existent_edd_strains, strains_by_part_number, ice_part_count,
<<<<<<< HEAD
                           input):
=======
                           input_timer):
>>>>>>> 6c52347e
    """
    Creates any missing EDD strains, storing the resulting new strains in strains_by_part_number
    :param edd: an authenticated instance of EddApi
    :param non_existent_edd_strains: a list of ICE Part objects representing ICE parts for which
    no EDD strain could be found
    :param strains_by_part_number: a dictionary that maps ICE part number -> EDD strain.
    Newly-created strains will be added here, replacing any previous values
    :return: True if all missing strains were created, False if the user aborted the creation
    process or if an Exception was raised while trying to create strains.
    """
    STRAINS_CREATED = True
    STRAINS_NOT_CREATED = False
    if not non_existent_edd_strains:
        return STRAINS_CREATED

    non_existent_strain_count = len(non_existent_edd_strains)

    print('')
    print(OUTPUT_SEPARATOR)
    print('Creating %d EDD Strains...' % non_existent_strain_count)
    print(OUTPUT_SEPARATOR)


    print('Warning: %(non_existent)d of %(total)d ICE parts did not have an '
          'existing strain in EDD.' % {
              'non_existent': len(non_existent_edd_strains),
              'total': ice_part_count,
          })

    # loop while gathering user input -- gives user a chance to list strains that will
    # be created
    while True:
        result = input_timer.user_input('Do you want to create EDD strains for all %d of these '
                                     'parts? (Y/n/list): ' % non_existent_strain_count).upper()

        if 'Y' == result or 'YES' == result:
            break

        elif 'LIST' == result:
            print('')
            space = 2
            col1_width = max(len(part.name) for part in non_existent_edd_strains) + space
            col2_width = max(len(part.part_id) for part in non_existent_edd_strains) + space
            col3_width = max(len(part.short_description)
                             for part in non_existent_edd_strains) + space
            print("EDD strains weren't found for the following ICE parts: ")
            print ''.join(('Name'.ljust(col1_width), 'Part Number'.ljust(col2_width),
                          'Description'.ljust(col3_width)))

            for ice_part in non_existent_edd_strains:
                print(''.join((ice_part.name.ljust(col1_width), ice_part.part_id.ljust(col2_width),
                              ice_part.short_description.ljust(col2_width))))
            print('')

        elif ('N' == result) or ('NO' == result):
            print('Aborting line creation')
            return STRAINS_NOT_CREATED

    # attempt strain creation, aborting after the first failure
    created_strain_count = 0
    try:
        for ice_part in non_existent_edd_strains:
            if not SIMULATE_STRAIN_CREATION:
                new_strain = edd.create_strain(name=ice_part.name,
                                               description=ice_part.short_description,
                                               registry_id=ice_part.uuid,
                                               registry_url='%(base_url)s/entry/%(local_part_id)d' %
                                               {
                                                   'base_url': ICE_URL,
                                                   'local_part_id': ice_part.id,
                                               })
                strains_by_part_number[ice_part.part_id] = new_strain
            created_strain_count += 1
        print('Created %d new strains in EDD' % created_strain_count)
        return STRAINS_CREATED
    except Exception:
        logger.exception('Error creating new EDD strains. Successfully created %d of %d '
                         'strains before the error occurred.' % (
                             created_strain_count, non_existent_strain_count))
        return STRAINS_NOT_CREATED


def create_lines(edd, study_id, csv_summary, strains_by_part_number):
    """
    Creates lines in an EDD study, then prints summary output
    :param study_id: numeric primary key identifying the EDD study that lines should be
    associated with
    :param csv_summary: the data read from CSV input. Allows us to print out the requested input
    for any lines whose creation was skipped/aknowleged early in the process
    :param strains_by_part_number: the list of EDD strains the lines will be created from
    """
    created_lines = []  # in same order as line creation inputs. None for skipped lines.
    created_line_count = 0

    line_name = None
    ice_part_number = None
    line_index = 0
    strain_col_width = 0
    skipped_some_strains = False

    try:
        # loop over lines, attempting to create them in EDD
        for line_creation_input in csv_summary.line_creation_inputs:
            ice_part_number = line_creation_input.local_ice_part_number
            strain = strains_by_part_number.get(ice_part_number)

            # skip any lines whose EDD strain couldn't be created because the relevant ICE part
            # wasn't found. User has already acknowledged this and chosen to proceed
            if not strain:
                logger.warning("Skipping line creation for part number \"%s\" that wasn't found "
                               "in ICE" % ice_part_number)
                skipped_some_strains = True
                created_lines.append(None)
                continue

            strain_col_width = max([len(str(strain.pk)), strain_col_width])

            # create the line in EDD, or raise an Exception if creation can't occur
            line_name = line_creation_input.name
            line = edd.create_line(study_id, strain.pk, line_name,
                                   line_creation_input.description)

            # save state to help print good summary output / error messages
            created_line_count += 1
            created_lines.append(line)
            line_index += 1

        if skipped_some_strains:
            print ''
        print('All %d lines were created in EDD. BAM!' % created_line_count)
        print('')

        # determine sizing for columnar summary output
        col1_lbl = 'EDD ID'
        col2_lbl = 'Name:'
        col3_lbl = 'Description:'
        col4_lbl = 'Strain ID:'

        space = 3
        col1_width = len(col1_lbl) + space
        col2_width = max([len(csv_line.name) for csv_line in csv_summary.line_creation_inputs]) + \
                     space
        col3_width = max(
            [len(line2.description) if line2.description else 0 for line2 in
             csv_summary.line_creation_inputs]) + space

        col3_width = max([col3_width, len(col3_lbl) + space])

        # print column headers
        print(''.join(
            [col1_lbl.ljust(col1_width), col2_lbl.ljust(col2_width), col3_lbl.ljust(col3_width),
             col4_lbl.ljust(strain_col_width)]))

        # print created lines, also reiterating inputs for any lines that weren't created because
        # the associated ICE parts couldn't be found
        for line_index, line_creation_input in enumerate(csv_summary.line_creation_inputs):
            ice_part_number = line_creation_input.local_ice_part_number
            strain = strains_by_part_number.get(ice_part_number)
            strain_id = strain.pk if strain else '[ Not found in ICE ]'

            created_line = created_lines[line_index]

            # assume line creation errors were handled properly above in that code.
            # just ignore missing lines for printing purposes here
            if not created_line:
                continue

            edd_id = created_line.pk if created_line else '*****'
            description = created_line.description if created_line.description else ' '
            print(''.join([str(edd_id).ljust(col1_width), created_line.name.ljust(col2_width),
                           description.ljust(col3_width), str(strain_id).ljust(strain_col_width)]))

    except Exception:
        line_creation_input_count = len(csv_summary.line_creation_inputs)
        logger.exception('An error occurred during line creation. At least %(created)d of %('
                         'total)d lines were created before the error occurred for line "%('
                         'line_name)s" '
                         '(part number %(part_num)s).',
                         {
                             'created': line_index,
                             'total': line_creation_input_count,
                             'line_name': line_name,
                             'part_num': ice_part_number
                         })

UUID_CHAR_COUNT = 36


def print_edd_strains(existing_edd_strains, non_existent_edd_strains):

    col1_lbl = 'Part Number:'
    col2_lbl = 'Name:'
    col3_lbl = 'URL:'
    col4_lbl = 'UUID'
    col5_lbl = 'Description:'

    # compute column widths
    col1_width = 0
    col2_width = 0
    col3_width = 0
    col4_width = UUID_CHAR_COUNT
    col5_width = 0
    for local_ice_part_number in existing_edd_strains.keys():
        col1_width = max((col1_width, len(local_ice_part_number)))

        strain = existing_edd_strains[local_ice_part_number]

        col2_width = max(col2_width, len(strain.name))
        col3_width = max(col3_width, len(str(strain.registry_url)))
        col5_width = max(col5_width, len(strain.description))

    col1_width = max([col1_width, len(col1_lbl)])
    col2_width = max([col2_width, len(col2_lbl)])
    col3_width = max([col3_width, len(col3_lbl)])
    col4_width = max([col4_width, len(col4_lbl)])
    col5_width = max([col5_width, len(col5_lbl)])

    space = 3
    col1_width += space
    col2_width += space
    col3_width += space
    col4_width += space
    col5_width += space

    if not non_existent_edd_strains:
        print('Found all %d ICE parts already defined as strains in EDD' % len(
            existing_edd_strains))
    else:
        found_strains = len(existing_edd_strains)
        total_strains = found_strains + len(non_existent_edd_strains)
        print('Found %d of %d ICE parts defined as strains in EDD' % (found_strains, total_strains))

    # print column labels
    print(''.join([col1_lbl.ljust(col1_width), col2_lbl.ljust(col2_width), col3_lbl.ljust(
        col3_width), col4_lbl.ljust(col4_width), col5_lbl.ljust(col5_width)]))

    # print values
    for local_ice_part_number in existing_edd_strains.keys():
        strain = existing_edd_strains[local_ice_part_number]

        print(''.join([local_ice_part_number.ljust(col1_width), strain.name.ljust(col2_width),
                       strain.registry_url.ljust(col3_width),
                       str(strain.registry_id).ljust(col4_width),
                       strain.description.ljust(col5_width)]))


class Performance(object):
    """
    Defines performance tracking for elapsed time the script uses in performing the anticipated
    most expensive tasks.
    """

    def __init__(self, overall_start_time):
        self._overall_start_time = overall_start_time

        zero_time_delta = overall_start_time - overall_start_time

        self.csv_parse_delta = None
        self.ice_communication_delta = None
        self.edd_communication_delta = None
        self.edd_login_delta = None
        self.waiting_for_user_delta = None
        self._overall_end_time = None
        self._total_time = None

    @property
    def overall_end_time(self):
        return self._overall_end_time

    @overall_end_time.setter
    def overall_end_time(self, value):
        self._overall_end_time = value
        self._total_time = self.overall_end_time - self._overall_start_time

    @property
    def unaccounted_for_delta(self):

        unaccounted_for = self._total_time

        if self.waiting_for_user_delta:
            unaccounted_for -= self.waiting_for_user_delta

        if self.csv_parse_delta:
            unaccounted_for -= self.csv_parse_delta
        if self.edd_login_delta:
            unaccounted_for -= self.edd_login_delta
            if self.edd_communication_delta:
                unaccounted_for -= self.edd_communication_delta
        if self.ice_communication_delta:
            unaccounted_for -= self.ice_communication_delta

        return unaccounted_for

    def print_summary(self):
        ############################################################################################
        # Print a summary of runtime
        ############################################################################################

        print('')
        print('')
        print(OUTPUT_SEPARATOR)
        print('Total run time: %s' % to_human_relevant_delta(self._total_time.total_seconds()))
        print(OUTPUT_SEPARATOR)

        if self.csv_parse_delta:
            print('\tParsing CSV file: %s' % to_human_relevant_delta(
                    self.csv_parse_delta.total_seconds()))

        if self.edd_login_delta:

            if self.ice_communication_delta:
                print('\tCommunicating with ICE: %s' % to_human_relevant_delta(
                        self.ice_communication_delta.total_seconds()))
            print('\tCommunicating with EDD: %s' % to_human_relevant_delta(
                    (self.edd_communication_delta + self.edd_login_delta).total_seconds()))

        if self.waiting_for_user_delta:
            print('\tWaiting on user input: %s' % to_human_relevant_delta(
                    self.waiting_for_user_delta.total_seconds()))
        print('\tOtherwise unaccounted for: %s' % to_human_relevant_delta(
                self.unaccounted_for_delta.total_seconds()))

        print('')


def prevent_duplicate_line_names(edd, study_number, csv_summary, input_timer):
    """
    Queries EDD for existing lines in the study, then compares line names in the CSV against
    existing lines in the study, and with other rows in the CSV to help detect / prevent creation
    of difficult-to-distinguish lines with the same, or very similiar names. It's considered
    duplication when line names differ only by case or leading/trailing whitespace.
    :param edd: the EddApi instance to use for querying EDD
    :param study_number: the EDD study number whose lines should be examined.
    :param csv_summary: line creation inputs read from the CSV file
    :param input_timer: user input timer
    :return:
    """
    print('')
    print(OUTPUT_SEPARATOR)
    print("Checking for duplicate line names...")
    print(OUTPUT_SEPARATOR)

    # build a list existing line names in this study so we can compare names to help catch
    # user error in line creation.
    study_line_name_duplication_counts = {}
    existing_lines_page = edd.get_study_lines(study_number)
    while existing_lines_page and existing_lines_page.results:
        # initialize the list of line name duplications in the CSV file (ignoring any
        # already present in the study)
        for existing_line in existing_lines_page.results:
            line_name = existing_line.name.lower().strip()
            study_line_name_duplication_counts[line_name] = 0
        if existing_lines_page.next_page:
            existing_lines_page = edd.get_study_lines(study_number,
                                                            query_url=existing_lines_page.next_page)
        else:
            existing_lines_page = None

    # iterate over line creation inputs in the CSV spreadsheet, testing line names against
    # existing lines in the study and against other lines in the CSV
    total_study_line_duplication_counts = 0  # duplications of the CSV for existing lines in the
                                            # study (ignoring pre-existing duplicates)
    total_csv_duplication_count = 0 # duplications internal to the CSV document
    csv_line_duplication_counts = {}
    max_existing_duplication_count = 0
    max_csv_line_duplication_count = 0
    max_line_name_width = max(len(line.name) for line in csv_summary.line_creation_inputs)

    # TODO: sub-optimal efficiency for dictionary lookups here
    for line_creation_input in csv_summary.line_creation_inputs:
        line_name = line_creation_input.name.lower().strip()
        if line_name in study_line_name_duplication_counts.keys():
            duplicate_use_count = study_line_name_duplication_counts.get(line_name)
            duplicate_use_count += 1
            study_line_name_duplication_counts[line_name] = duplicate_use_count
            total_study_line_duplication_counts += 1
            max_existing_duplication_count = max(duplicate_use_count, max_existing_duplication_count)
        if line_name in csv_line_duplication_counts.keys():
            duplicate_use_count = csv_line_duplication_counts[line_name] + 1
            csv_line_duplication_counts[line_name] = duplicate_use_count
            total_csv_duplication_count += 1
            max_csv_line_duplication_count = max(duplicate_use_count, max_csv_line_duplication_count)
        else:
            csv_line_duplication_counts[line_name] = 0

    if not (total_study_line_duplication_counts or total_csv_duplication_count):
        print("No duplicate line names detected")
        return True

    print('')
    print('Found duplicate line names!')
    print('Line creation inputs in this CSV file would produce duplicate line names for %('
          'existing_dupes)d existing lines in the study, and %(csv_dupes)d other lines within the '
          'same CSV file. It will be difficult or impossible to distinguish between lines with '
          'duplicate names in EDD.' % {
                'existing_dupes': total_study_line_duplication_counts,
                'csv_dupes': total_csv_duplication_count,
    })

    while True:

        response = input_timer.user_input('Do you want to create lines with duplicated names? ['
                                          'Y/n/list]: ')
        response = response.lower()

        if ('y' == response) or ('yes' == response):
            return True

        if ('n' == response) or ('no' == response):
            return False

        if 'list' == response:
            line_name_lbl = 'Line Name:'
            existing_lbl = ' # Duplicates of existing lines:'
            other_csv_lbl = '# Duplicates of other rows in CSV:'

            space = 3
            name_col_width = max(max_line_name_width, len(line_name_lbl)) + space
            existing_col_width = max(len(str(max_existing_duplication_count)), len(existing_lbl)) \
                                 + space
            csv_col_width = max(len(str(max_csv_line_duplication_count)), len(other_csv_lbl)) + \
                            space

            print('')
            print(''.join(((line_name_lbl.ljust(name_col_width)), existing_lbl.ljust(
                    name_col_width), other_csv_lbl.rjust(csv_col_width))))

            for line_name, study_duplication_count in \
                    study_line_name_duplication_counts.iteritems():

                csv_duplication_count = csv_line_duplication_counts.get(line_name)

                if not (study_duplication_count or csv_duplication_count):
                    continue

                print(''.join((line_name.ljust(name_col_width),
                              str(study_duplication_count).ljust(existing_col_width),
                              str(csv_duplication_count).ljust(csv_col_width))))

            for line_name, csv_duplication_count in csv_line_duplication_counts.iteritems():
                if not csv_duplication_count:
                    continue

                if study_line_name_duplication_counts.has_key(line_name):
                    continue # already printed out above

                print(''.join((line_name.ljust(name_col_width),
                              str(0).ljust(existing_col_width),
                              str(csv_duplication_count).ljust(csv_col_width))))


def main():
    now = arrow.utcnow()
    zero_time_delta = now - now
    performance = Performance(arrow.utcnow())

    input_timer = UserInputTimer()
    edd = None

    try:

        ############################################################################################
        # Configure command line parameters
        ############################################################################################
        parser = argparse.ArgumentParser(description='Create EDD lines/strains from a list of ICE '
                                                     'entries')
        parser.add_argument('file_name', help='A CSV file containing strains exported from ICE')

        parser.add_argument('-p', '-password', help='provide a password via the command '
                                                    'line (helps with repeated use / testing)')
        parser.add_argument('-u', '-username', help='provide username via the command line ('
                                                    'helps with repeated use / testing)')
        parser.add_argument('-s', '-silent', action='store_const', const=True,
                            help='skip user prompts to verify CSV content')
        parser.add_argument('-study', type=int, help='the number of the EDD study to create the new '
                                                     'lines in')
        args = parser.parse_args()

        ############################################################################################
        # Print out important parameters
        ############################################################################################
        print(OUTPUT_SEPARATOR)
        print(os.path.basename(__file__))
        print(OUTPUT_SEPARATOR)
        print('\tSettings module:\t%s' % os.environ['ICE_SETTINGS_MODULE'])
        print('\tEDD URL:\t%s' % EDD_URL)
        print('\tICE URL:\t%s' % ICE_URL)
        print('\tCSV File:\t%s' % args.file_name)
        if args.u:
            print('\tEDD/ICE Username:\t%s' % args.u)
        if args.study:
            print('\tEDD Study ID:\t%d' % args.study)
        print('')
        print(OUTPUT_SEPARATOR)

        ############################################################################################
        # Verify that URL's start with HTTP*S* for non-local use. Don't allow mistaken config to
        # expose access credentials! Local testing requires insecure http, so this mistake is
        # easy to make!
        ############################################################################################
        if not is_url_secure(EDD_URL):
            print('EDD_BASE_URL %s is insecure. You must use HTTPS to maintain security for non-'
                  'local URL\'s')
            return 0

        if not is_url_secure(ICE_URL):
            print('ICE_BASE_URL %s is insecure. You must use HTTPS to maintain security for non-'
                  'local URL\'s')
            return 0

        ############################################################################################
        # Read in part numbers from the CSV
        ############################################################################################
        print('Reading CSV file...')
        print(OUTPUT_SEPARATOR)
        csv_parse_start_time = arrow.utcnow()
        csv_summary = parse_csv(args.file_name)
        performance.csv_parse_delta = arrow.utcnow() - csv_parse_start_time
        csv_line_creation_count = len(csv_summary.line_creation_inputs)
        csv_unique_part_numbers = csv_summary.unique_part_numbers
        csv_part_number_count = len(csv_unique_part_numbers)

        print('Done reading file %s:' % os.path.basename(args.file_name))
        print('\tUnique ICE part numbers read: %d ' % len(csv_unique_part_numbers))
        print('\tLine creation inputs read: %d ' % csv_line_creation_count)
        print('\tTotal rows in file: %d' % csv_summary.total_rows)

        if not csv_line_creation_count:
            print('Aborting line creation. No lines to create!')
            return 0

        if not args.s:
            result = input_timer.user_input('Do these totals make sense [Y/n]: ').upper()
            if ('Y' != result) and ('YES' != result):
                print('Aborting line creation. Please verify that your CSV file has the correct '
                      'content before proceeding with this tool.')
                return 0

        ############################################################################################
        # Gather user credentials and verify by logging into EDD, then
        # looping until successful login
        ############################################################################################

        print('')
        print(OUTPUT_SEPARATOR)
        print('Authenticating...')
        print(OUTPUT_SEPARATOR)

        attempted_login = False
        edd_session_auth = None
        performance.edd_login_delta = zero_time_delta

        while not edd_session_auth:

            # gather user credentials from command line arguments and/or user prompt
            if args.u and not attempted_login:
                username = args.u
            else:
                if not attempted_login:
                    username = getpass.getuser()
                username_input = input_timer.user_input('Username [%s]: ' % username)
                username = username_input if username_input else username

            if args.p and not attempted_login:
                password = args.p
            else:
                append_prompt = ' [enter to use existing entry]' if attempted_login else ''
                password_input = getpass.getpass('Password for %s%s: ' % (username, append_prompt))
                password = None  # prevent referencing undeclared if user doesn't enter input
                password = password_input if password_input else password

            attempted_login = True

            # attempt EDD login
            try:
                print 'Logging into EDD at %s... ' % EDD_URL,
                edd_login_start_time = arrow.utcnow()
                workaround_request_timeout = 20  # workaround for lack of paging support in the
                                                 # initial client-side REST API library. requests to
                                                 # studies with an  existing large num of lines seem
                                                 # to take too long to service since they're all
                                                 # being included.
                edd_session_auth = EddSessionAuth.login(base_url=EDD_URL, username=username,
<<<<<<< HEAD
                                                        password=password)
                performance.edd_login_delta += (arrow.utcnow() - edd_login_start_time)
=======
                                                        password=password, timeout=workaround_request_timeout)
                performance.edd_login_delta += (edd_login_start_time - arrow.utcnow())
>>>>>>> 6c52347e
                if(edd_session_auth):
                    print('success!')
                else:
                    print('failed :-{')

            except ConnectionError as e:
                # if no connection could be made, stop looping uselessly
                raise e

            except Exception as e:
                logger.exception('Error logging into EDD')

        with edd_session_auth:

            edd = EddApi(base_url=EDD_URL, session_auth=edd_session_auth)
            edd.write_enabled(True)

            ########################################################################################
            # Query user for the study to create lines in, verifying that the study exists / the
            # user has access to it
            ########################################################################################
            study = None

            study_number = str(args.study) if args.study else None
            STUDY_PROMPT = 'Which EDD study number should lines be created in? '
            if not study_number:
                study_number = input_timer.user_input(STUDY_PROMPT)

            # query user regarding which study to use, then verify it exists in EDD
            digit = re.compile(r'^\s*(\d+)\s*$')
            while not study:
                match = digit.match(study_number)
                if not match:
                    print('"%s" is not an integer' % study_number)
                    continue

                print 'Searching EDD for study %s...' % study_number,
                study_number = int(match.group(1))
                study = edd.get_study(study_number)

                if not study:
                    print(' failed! :-<')
                    print("Study %(study_num)d couldn't be found in EDD at %(edd_url)s. "
                          "Maybe this study number is from a different EDD deployment, or has the "
                          "wrong access privileges for user %(username)s?"
                          % {'study_num': study_number,
                             'edd_url': EDD_URL,
                             'username': username})

                    study_number = input_timer.user_input(STUDY_PROMPT)
                else:
                    print('Success!')

            if study:
                print('Found study %d in EDD, named "%s "' % (study_number, study.name))

            continue_creation = prevent_duplicate_line_names(edd, study_number, csv_summary,
                                                             input_timer)
            if not continue_creation:
                print('Aborting line creation.')
                return 0


            ########################################################################################
            # Loop over part numbers in the spreadsheet, looking each one up in ICE to get its UUID
            # (the only identifier currently stored in EDD)
            ########################################################################################

            # extract only the unique part numbers referenced from the CSV. it's likely that many
            # lines will reference the same strains
            ice_communication_start = arrow.utcnow()
            ice_parts_dict = get_ice_parts(ICE_URL, username, password, csv_unique_part_numbers,
                                           print_search_comparison=PRINT_FOUND_ICE_PARTS)
            performance.ice_communication_delta = arrow.utcnow() - ice_communication_start

            ice_part_count = len(ice_parts_dict)

            if not ice_part_count:
                print ''
                print('No ICE parts were found for the part numbers listed in the CSV file. '
                      'Aborting line creation since there\'s insufficient input to create any '
                      'lines in EDD.')
                return 0

            if ice_part_count < csv_part_number_count:
                print ''
                print("WARNING: Not all parts listed in the CSV file were found in ICE (see part "
                      "numbers above)")
                print("Do you want to create EDD lines for the parts that were found? You'll "
                      "have to create the rest manually, using output above as a reference.")
                result = input_timer.user_input("Create EDD lines for %(found)d of %(total)d parts? "
                                             "Recall that "
                                   "each ICE part may have many associated lines ("
                                   "Y/n): " %
                                          {
                                        'found': len(ice_parts_dict),
                                        'total': len(csv_unique_part_numbers)
                                   }).upper()
                if ('Y' != result) and ('YES' != result):
                    print('Aborting line creation.')
                    return 0

            print('')
            print(OUTPUT_SEPARATOR)
            print('Searching for pre-existing strains in EDD...')
            print(OUTPUT_SEPARATOR)

            ########################################################################################
            # search EDD for existing strains using UUID's queried from ICE
            ########################################################################################
            # keep parts in same order as spreadsheet to allow resume following an unanticipated
            # error
            existing_edd_strains = collections.OrderedDict()
            non_existent_edd_strains = []
            strains_by_part_number = collections.OrderedDict()

            # for consistency, print out part numbers from the CSV that we won't be looking for in
            # EDD because they couldn't be found in ICE
            if ice_part_count != csv_part_number_count:
                for part_number in csv_unique_part_numbers:
                    if not part_number in ice_parts_dict:
                        logger.warning('Skipping EDD strain creation for part number "%s" that '
                                       'wasn\'t found in ICE' % part_number)
                print ''  # add space between the warnings and summary output

            success = find_existing_strains(edd, ice_parts_dict, existing_edd_strains,
                                            strains_by_part_number, non_existent_edd_strains)
            if not success:
                return 0

            if PRINT_FOUND_EDD_STRAINS:
                print_edd_strains(existing_edd_strains, non_existent_edd_strains)

            # If some strains were missing in EDD, confirm with user, and then create them
            strains_created = create_missing_strains(edd, non_existent_edd_strains,
<<<<<<< HEAD
                                                     strains_by_part_number, ice_part_count, input)
=======
                                                     strains_by_part_number, ice_part_count, input_timer)
>>>>>>> 6c52347e
            if not strains_created:
                return 1

            ########################################################################################
            # Create new lines!
            ########################################################################################

            print('')
            print(OUTPUT_SEPARATOR)
            print('Creating %d new lines in EDD study %d...' % (csv_line_creation_count,
                                                                study_number))
            print(OUTPUT_SEPARATOR)

            create_lines(edd, study_number, csv_summary, strains_by_part_number)
    except NonStrainPartsError as nsp:
        # user output already handled above
        return 1
    except Exception as e:
        logger.exception('Error')

    finally:
        # compute and print a summary of ellapsed time on various expensive tasks
        if input_timer:
            performance.waiting_for_user_delta = input_timer.wait_time
        if edd:
            performance.edd_communication_delta = edd.request_generator.wait_time
        performance.overall_end_time = arrow.utcnow()
        performance.print_summary()

if __name__ == '__main__' or __name__ == 'jbei.edd.rest.scripts.create_lines':
    result = main()
    exit(result)<|MERGE_RESOLUTION|>--- conflicted
+++ resolved
@@ -330,11 +330,7 @@
                 continue
 
             search_id = local_ice_part_number
-<<<<<<< HEAD
-            part = ice.get_entry(local_ice_part_number)
-=======
-            part = ice.fetch_part(search_id)
->>>>>>> 6c52347e
+            part = ice.get_entry(search_id)
 
             if not part:
                 logger.warning("Couldn't locate part \"%s\" (#%d)" % (local_ice_part_number,
@@ -471,11 +467,7 @@
 
 
 def create_missing_strains(edd, non_existent_edd_strains, strains_by_part_number, ice_part_count,
-<<<<<<< HEAD
-                           input):
-=======
                            input_timer):
->>>>>>> 6c52347e
     """
     Creates any missing EDD strains, storing the resulting new strains in strains_by_part_number
     :param edd: an authenticated instance of EddApi
@@ -1059,13 +1051,8 @@
                                                  # to take too long to service since they're all
                                                  # being included.
                 edd_session_auth = EddSessionAuth.login(base_url=EDD_URL, username=username,
-<<<<<<< HEAD
-                                                        password=password)
-                performance.edd_login_delta += (arrow.utcnow() - edd_login_start_time)
-=======
                                                         password=password, timeout=workaround_request_timeout)
                 performance.edd_login_delta += (edd_login_start_time - arrow.utcnow())
->>>>>>> 6c52347e
                 if(edd_session_auth):
                     print('success!')
                 else:
@@ -1201,11 +1188,7 @@
 
             # If some strains were missing in EDD, confirm with user, and then create them
             strains_created = create_missing_strains(edd, non_existent_edd_strains,
-<<<<<<< HEAD
-                                                     strains_by_part_number, ice_part_count, input)
-=======
                                                      strains_by_part_number, ice_part_count, input_timer)
->>>>>>> 6c52347e
             if not strains_created:
                 return 1
 
