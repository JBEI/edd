--- conflicted
+++ resolved
@@ -128,7 +128,6 @@
 
     * Add a `setenv.sh` to `/usr/local/tomcat/bin/` and `chmod +x /usr/local/tomcat/bin/setenv.sh`
     
-<<<<<<< HEAD
             #!/bin/bash
             JAVA_OPTS="$JAVA_OPTS -Dsolr.solr.home=/usr/local/var/solr"
 
@@ -136,31 +135,18 @@
         * find `<Connector port="8080" ...`
         * add attribute `address="localhost"`
     * Service is controlled with `catalina` command; `catalina start` and `catalina stop`
-    * Access admin interface via <http://localhost:8080/>
+    * Access admin interface via <http://localhost:8080/solr>
+     * TROUBLESHOOTING:
+        * If you reinstall Solr, delete the contents of the solr cache
+            * `rm -r /usr/local/var/solr/data/*`
+        * Also make sure there is not another cache in your EDD directory
+            * `rm -r (EDD DIRECTORY)/solr/data/*`
 
 <a name="Solr"/>
 * Solr (For versions 5.0+. Optional if using non-local server for Solr)
     * Starting with 5.0, Solr no longer supports deployment to a separate application server.
       It's designed to run as a separate server.
     * Install a JDK8+ from [Oracle][5]
-=======
-             #!/bin/bash
-             JAVA_OPTS="$JAVA_OPTS -Dsolr.solr.home=/usr/local/var/solr"
-
-     * Modify `/usr/local/tomcat/conf/server.xml` to only listen on localhostcd 
-         * find `<Connector port="8080" ...`
-         * add attribute `address="localhost"`
-     * Service is controlled with `catalina` command; `catalina start` and `catalina stop`
-     * Access admin interface via <http://localhost:8080/solr>
-     * TROUBLESHOOTING:
-        * If you reinstall Solr, delete the contents of both solr caches
-            * `rm -r /usr/local/var/solr/data/*`
-            * `rm -r (EDD DIRECTORY)/solr/data/*`
- 
- * Solr (For versions 5.0+. Optional if using non-local server for Solr) <a name= "Solr"/>
-    * Starting with 5.0, Solr no longer supports deployment to a separate application server. It's designed to run as a separate server.
-    * Install a JDK8+ from [Oracle](http://java.oracle.com)
->>>>>>> 5dceb575
     * `brew install solr`
     * Link to easily access solr install directory:
         * `ln -s /usr/local/Cellar/solr/(VERSION)/ /usr/local/solr`
