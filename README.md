--- conflicted
+++ resolved
@@ -70,7 +70,6 @@
              ln -s /usr/local/Cellar/	solr4/(VERSION)/ /usr/local/solr
 
     * Copy Solr libraries to Tomcat lib:
-<<<<<<< HEAD
        * For solr 4.x:
           `cp /usr/local/solr/example/lib/ext/* /usr/local/tomcat/lib/`
 	   * For solr 5.x: Copy Solr libraries to Tomcat lib. Complete directions for this version may not be known.
@@ -80,13 +79,6 @@
     * Copy Solr configuration from `edd-django/solr` to `/usr/local/var/solr/data`
     * `cp /usr/local/solr/server/webapps/solr.war /usr/local/tomcat/webapps/solr.war`
 
-=======
-      `cp /usr/local/solr/server/lib/ext/* /usr/local/tomcat/lib/`
-    * Create Solr directories:
-      `mkdir -p /usr/local/var/solr`
-    * Copy Solr configuration from `edd-django/solr` to `/usr/local/var/solr`
-    * `cp /usr/local/solr/server/webapps/solr.war /usr/local/tomcat/webapps/solr.war`
->>>>>>> cfa09aca
     * Add a `setenv.sh` to `/usr/local/tomcat/bin/` and `chmod +x /usr/local/tomcat/bin/setenv.sh`
     
              #!/bin/bash
@@ -291,13 +283,8 @@
  * Create a database for the django application
     * `psql -c 'create database edddjango;'` to create the database
     * `psql -d edddjango -c 'create schema old_edd;'` to make a schema for migrating data
-<<<<<<< HEAD
-    * `p`
- * Run commands below to edit the SQL file. They prepend the new schema to the `SET search_path` line, and replace all
-=======
     * `psql -d edddjango -c 'grant all on schema old_edd to edduser;'`
  * Edit the SQL file to prepend the new schema to the `SET search_path` line, and replace all
->>>>>>> cfa09aca
     instances of `public.` with `old_edd.` (or whatever the schema name is) with:
     
         cat edddb.sql | sed 's#SET search_path = #SET search_path = old_edd, #g' | \
