/// <reference path="typescript-declarations.d.ts" />
/// <reference path="Utl.ts" />
/// <reference path="Dragboxes.ts" />
/// <reference path="BiomassCalculationUI.ts" />
/// <reference path="CarbonSummation.ts" />
/// <reference path="DataGrid.ts" />
/// <reference path="StudyGraphing.ts" />
/// <reference path="GraphHelperMethods.ts" />
/// <reference path="../typings/d3/d3.d.ts"/>;

declare var EDDData:EDDData;

module StudyD {
    'use strict';

    var mainGraphObject:any;
    var progressiveFilteringWidget: ProgressiveFilteringWidget;

    var mainGraphRefreshTimerID:any;

    var linesActionPanelRefreshTimer:any;
    var assaysActionPanelRefreshTimer:any;

    var attachmentIDs:any;
    var attachmentsByID:any;
    var prevDescriptionEditElement:any;

    // We can have a valid metabolic map but no valid biomass calculation.
    // If they try to show carbon balance in that case, we'll bring up the UI to 
    // calculate biomass for the specified metabolic map.
    export var metabolicMapID:any;
    export var metabolicMapName:any;
    export var biomassCalculation:number;
    var carbonBalanceData:any;
    var carbonBalanceDisplayIsFresh:boolean;

    var cSourceEntries:any;
    var mTypeEntries:any;

    // The table spec object and table object for the Lines table.
    var linesDataGridSpec;
    var linesDataGrid;
    // Table spec and table objects, one each per Protocol, for Assays.
    var assaysDataGridSpecs;
    var assaysDataGrids;


    // Utility interface used by GenericFilterSection#updateUniqueIndexesHash
    export interface ValueToUniqueID {
        [index: string]: number;
    }
    export interface ValueToUniqueList {
        [index: string]: number[];
    }
    export interface UniqueIDToValue {
        [index: number]: string;
    }
    // Used in ProgressiveFilteringWidget#prepareFilteringSection
    export interface RecordIDToBoolean {
        [index: string]: boolean;
    }


    // For the filtering section on the main graph
    export class ProgressiveFilteringWidget {

        allFilters: GenericFilterSection[];
        assayFilters: GenericFilterSection[];
        // MeasurementGroupCode: Need to keep a separate filter list for each type.
        metaboliteFilters: GenericFilterSection[];
        proteinFilters: GenericFilterSection[];
        geneFilters: GenericFilterSection[];
        measurementFilters: GenericFilterSection[];

        metaboliteDataProcessed: boolean;
        proteinDataProcessed: boolean;
        geneDataProcessed: boolean;
        genericDataProcessed: boolean;

        filterTableJQ: JQuery;
        studyDObject: any;
        mainGraphObject: any;


        // MeasurementGroupCode: Need to initialize each filter list.
        constructor(studyDObject: any) {

            this.studyDObject = studyDObject;

            this.allFilters = [];
            this.assayFilters = [];
            this.metaboliteFilters = [];
            this.proteinFilters = [];
            this.geneFilters = [];
            this.measurementFilters = [];

            this.metaboliteDataProcessed = false;
            this.proteinDataProcessed = false;
            this.geneDataProcessed = false;
            this.genericDataProcessed = false;

            this.filterTableJQ = null;
        }


        // Read through the Lines, Assays, and AssayMeasurements structures to learn what types are present,
        // then instantiate the relevant subclasses of GenericFilterSection, to create a series of
        // columns for the filtering section under the main graph on the page.
        // This must be outside the constructor because EDDData.Lines and EDDData.Assays are not immediately available
        // on page load.
        // MeasurementGroupCode: Need to create and add relevant filters for each group.
        prepareFilteringSection(): void {

            var seenInLinesHash: RecordIDToBoolean = {};
            var seenInAssaysHash: RecordIDToBoolean = {};
            var aIDsToUse: string[] = [];

            this.filterTableJQ = $('<div>').addClass('filterTable').appendTo($('#mainFilterSection'));

            // First do some basic sanity filtering on the list
            $.each(EDDData.Assays, (assayId: string, assay: any): void => {
                var line = EDDData.Lines[assay.lid];
                if (!assay.active || !line || !line.active) return;
                $.each(assay.meta || [], (metadataId) => { seenInAssaysHash[metadataId] = true; });
                $.each(line.meta || [], (metadataId) => { seenInLinesHash[metadataId] = true; });
                aIDsToUse.push(assayId);
            });

            // Create filters on assay tables
            // TODO media is now a metadata type, strain and carbon source should be too
            var assayFilters = [];
            assayFilters.push(new StrainFilterSection()); // first column in filtering section
            assayFilters.push(new CarbonSourceFilterSection());
            assayFilters.push(new CarbonLabelingFilterSection());
            for (var id in seenInLinesHash) {
                assayFilters.push(new LineMetaDataFilterSection(id));
            }
            assayFilters.push(new LineNameFilterSection()); // LINE
            assayFilters.push(new ProtocolFilterSection()); // Protocol
            assayFilters.push(new AssaySuffixFilterSection()); //Assasy suffix
            for (var id in seenInAssaysHash) {
                assayFilters.push(new AssayMetaDataFilterSection(id));
            }

            // We can initialize all the Assay- and Line-level filters immediately
            this.assayFilters = assayFilters;
            assayFilters.forEach((filter) => {
                filter.populateFilterFromRecordIDs(aIDsToUse);
                filter.populateTable();
            });

            this.metaboliteFilters = [];
            this.metaboliteFilters.push(new MetaboliteCompartmentFilterSection());
            this.metaboliteFilters.push(new MetaboliteFilterSection());

            this.proteinFilters = [];
            this.proteinFilters.push(new ProteinFilterSection());

            this.geneFilters = [];
            this.geneFilters.push(new GeneFilterSection());

            this.measurementFilters = [];
            this.measurementFilters.push(new MeasurementFilterSection());

            this.allFilters = [].concat(
                assayFilters,
                this.metaboliteFilters,
                this.proteinFilters,
                this.geneFilters,
                this.measurementFilters);
            this.repopulateFilteringSection();
        }


        // Clear out any old filters in the filtering section, and add in the ones that
        // claim to be "useful".
        repopulateFilteringSection(): void {
            this.filterTableJQ.children().detach();
            var dark:boolean = false;
            $.each(this.allFilters, (i, widget) => {
                if (widget.isFilterUseful()) {
                    widget.addToParent(this.filterTableJQ[0]);
                    widget.applyBackgroundStyle(dark);
                    dark = !dark;
                }
            });
        }


        // Given a set of measurement records and a dictionary of corresponding types
        // (passed down from the server as a result of a data request), sort them into
        // their various categories, then pass each category to their relevant filter objects
        // (possibly adding to the values in the filter) and refresh the UI for each filter.
        // MeasurementGroupCode: Need to process each group separately here.
        processIncomingMeasurementRecords(measures, types): void {

            var process: (ids: string[], i: number, widget: GenericFilterSection) => void;

            var filterIds = { 'm': [], 'p': [], 'g': [], '_': [] };
            // loop over all downloaded measurements. measures corresponds to AssayMeasurements
            $.each(measures || {}, (index, measurement) => {
                var assay = EDDData.Assays[measurement.assay], line, mtype;
                if (!assay || !assay.active) return;
                line = EDDData.Lines[assay.lid];
                if (!line || !line.active) return;
                mtype = types[measurement.type] || {};
                if (mtype.family === 'm') { // measurement is of metabolite
                    filterIds.m.push(measurement.id);
                } else if (mtype.family === 'p') { // measurement is of protein
                    filterIds.p.push(measurement.id);
                } else if (mtype.family === 'g') { // measurement is of gene / transcript
                    filterIds.g.push(measurement.id);
                } else {
                    // throw everything else in a general area
                    filterIds._.push(measurement.id);
                }
            });

            process = (ids: string[], i: number, widget: GenericFilterSection): void => {
                widget.populateFilterFromRecordIDs(ids);
                widget.populateTable();
            };
            if (filterIds.m.length) {
                $.each(this.metaboliteFilters, process.bind({}, filterIds.m));
                this.metaboliteDataProcessed = true;
            }
            if (filterIds.p.length) {
                $.each(this.proteinFilters, process.bind({}, filterIds.p));
                this.proteinDataProcessed = true;
            }
            if (filterIds.g.length) {
                $.each(this.geneFilters, process.bind({}, filterIds.g));
                this.geneDataProcessed = true;
            }
            if (filterIds._.length) {
                $.each(this.measurementFilters, process.bind({}, filterIds._));
                this.genericDataProcessed = true;
            }
            this.repopulateFilteringSection();
        }


        // Build a list of all the non-disabled Assay IDs in the Study.
        buildAssayIDSet(): any[] {
            var assayIds: any[] = [];
            $.each(EDDData.Assays, (assayId, assay) => {
                var line = EDDData.Lines[assay.lid];
                if (!assay.active || !line || !line.active) return;
                assayIds.push(assayId);

            });
            return assayIds;
        }
     

        // Starting with a list of all the non-disabled Assay IDs in the Study, we loop it through the
        // Line and Assay-level filters, causing the filters to refresh their UI, narrowing the set down.
        // We resolve the resulting set of Assay IDs into measurement IDs, then pass them on to the
        // measurement-level filters.  In the end we return a set of measurement IDs representing the
        // end result of all the filters, suitable for passing to the graphing functions.
        // MeasurementGroupCode: Need to process each group separately here.
        buildFilteredMeasurements(): any[] {
            var filteredAssayIds = this.buildAssayIDSet();

            $.each(this.assayFilters, (i, filter) => {
                filteredAssayIds = filter.applyProgressiveFiltering(filteredAssayIds);
            });

            var measurementIds: any[] = [];
            $.each(filteredAssayIds, (i, assayId) => {
                var assay = EDDData.Assays[assayId];
                $.merge(measurementIds, assay.measures || []);
            });

            // We start out with four references to the array of available measurement IDs, one for each major category.
            // Each of these will become its own array in turn as we narrow it down.
            // This is to prevent a sub-selection in one category from overriding a sub-selection in the others.

            var metaboliteMeasurements = measurementIds;
            var proteinMeasurements = measurementIds;
            var geneMeasurements = measurementIds;
            var genericMeasurements = measurementIds;

            // Note that we only try to filter if we got measurements that apply to the widget types

            if (this.metaboliteDataProcessed) {
                $.each(this.metaboliteFilters, (i, filter) => {
                    metaboliteMeasurements = filter.applyProgressiveFiltering(metaboliteMeasurements);
                });
            }
            if (this.proteinDataProcessed) {
                $.each(this.proteinFilters, (i, filter) => {
                    proteinMeasurements = filter.applyProgressiveFiltering(proteinMeasurements);
                });
            }
            if (this.geneDataProcessed) {
                $.each(this.geneFilters, (i, filter) => {
                    geneMeasurements = filter.applyProgressiveFiltering(geneMeasurements);
                });
            }
            if (this.genericDataProcessed) {
                $.each(this.measurementFilters, (i, filter) => {
                    genericMeasurements = filter.applyProgressiveFiltering(genericMeasurements);
                });
            }

            // Once we've finished with the filtering, we want to see if any sub-selections have been made across
            // any of the categories, and if so, merge those sub-selections into one.

            // The idea is, we display everything until the user makes a selection in one or more of the main categories,
            // then drop everything from the categories that contain no selections.

            // An example scenario will explain why this is important:

            // Say a user is presented with two categories, Metabolite and Measurement.
            // Metabolite has criteria 'Acetate' and 'Ethanol' available.
            // Measurement has only one criteria available, 'Optical Density'.
            // By default, Acetate, Ethanol, and Optical Density are all unchecked, and all visible on the graph.
            // This is equivalent to 'return measurements' below.

            // If the user checks 'Acetate', they expect only Acetate to be displayed, even though no change has been made to
            // the Measurement section where Optical Density is listed.
            // In the code below, by testing for any checked boxes in the metaboliteFilters filters,
            // we realize that the selection has been narrowed down, so we append the Acetate measurements onto dSM.
            // Then when we check the measurementFilters filters, we see that the Measurement section has
            // not narrowed down its set of measurements, so we skip appending those to dSM.
            // The end result is only the Acetate measurements.

            // Then suppose the user checks 'Optical Density', intending to compare Acetate directly against Optical Density.
            // Since measurementFilters now has checked boxes, we push its measurements onto dSM,
            // where it combines with the Acetate.

            var anyChecked = (filter: GenericFilterSection): boolean => { return filter.anyCheckboxesChecked; };

            var dSM: any[] = [];    // "Deliberately selected measurements"
            if ( this.metaboliteFilters.some(anyChecked)) { dSM = dSM.concat(metaboliteMeasurements); }
            if (    this.proteinFilters.some(anyChecked)) { dSM = dSM.concat(proteinMeasurements); }
            if (       this.geneFilters.some(anyChecked)) { dSM = dSM.concat(geneMeasurements); }
            if (this.measurementFilters.some(anyChecked)) { dSM = dSM.concat(genericMeasurements); }
            if (dSM.length) {
                return dSM;
            }
            return measurementIds;
        }

        // redraw graph with new measurement types.
        checkRedrawRequired(force?: boolean): boolean {
            var redraw: boolean = false;
            // do not redraw if graph is not initialized yet
            if (this.mainGraphObject) {
                redraw = !!force;
                // Walk down the filter widget list.  If we encounter one whose collective checkbox
                // state has changed since we last made this walk, then a redraw is required. Note that
                // we should not skip this loop, even if we already know a redraw is required, since the
                // call to anyCheckboxesChangedSinceLastInquiry sets internal state in the filter
                // widgets that we will use next time around.
                $.each(this.allFilters, (i, filter) => {
                    if (filter.anyCheckboxesChangedSinceLastInquiry()) {
                        redraw = true;
                    }
                });
            }
            return redraw;
        }
    }


    // A generic version of a filtering column in the filtering section beneath the graph area on the page,
    // meant to be subclassed for specific criteria.
    // When initialized with a set of record IDs, the column is filled with labeled checkboxes, one for each
    // unique value of the given criteria encountered in the records.
    // During use, another set of record IDs is passed in, and if any checkboxes are checked, the ID set is
    // narrowed down to only those records that contain the checked values.
    // Checkboxes whose values are not represented anywhere in the given IDs are temporarily disabled,
    // visually indicating to a user that those values are not available for further filtering. 
    // The filters are meant to be called in sequence, feeding each returned ID set into the next,
    // progressively narrowing down the enabled checkboxes.
    // MeasurementGroupCode: Need to subclass this for each group type.
    export class GenericFilterSection {

        // A dictionary of the unique values found for filtering against, and the dictionary's complement.
        // Each unique ID is an integer, ascending from 1, in the order the value was first encountered
        // when examining the record data in updateUniqueIndexesHash.
        uniqueValues: UniqueIDToValue;
        uniqueIndexes: ValueToUniqueID;
        uniqueIndexCounter: number;

        // The sorted order of the list of unique values found in the filter
        uniqueValuesOrder: number[];

        // A dictionary resolving a record ID (assay ID, measurement ID) to an array. Each array
        // contains the integer identifiers of the unique values that apply to that record.
        // (It's rare, but there can actually be more than one criteria that matches a given ID,
        //  for example a Line with two feeds assigned to it.)
        filterHash: ValueToUniqueList;
        // Dictionary resolving the filter value integer identifiers to HTML Input checkboxes.
        checkboxes: {[index: number]: JQuery};
        // Dictionary used to compare checkboxes with a previous state to determine whether an
        // update is required. Values are 'C' for checked, 'U' for unchecked, and 'N' for not
        // existing at the time. ('N' can be useful when checkboxes are removed from a filter due to
        // the back-end data changing.)
        previousCheckboxState: UniqueIDToValue;
        // Dictionary resolving the filter value integer identifiers to HTML table row elements.
        tableRows: {[index: number]: HTMLTableRowElement};

        // References to HTML elements created by the filter
        filterColumnDiv: HTMLElement;
        plaintextTitleDiv: HTMLElement;
        searchBox: HTMLInputElement;
        searchBoxTitleDiv: HTMLElement;
        scrollZoneDiv: HTMLElement;
        filteringTable: JQuery;
        tableBodyElement: HTMLTableElement;

        // Search box related
        typingTimeout: number;
        typingDelay: number;
        currentSearchSelection: string;
        previousSearchSelection: string;
        minCharsToTriggerSearch: number;

        anyCheckboxesChecked: boolean;

        sectionTitle: string;
        sectionShortLabel: string;

        constructor() {
            this.uniqueValues = {};
            this.uniqueIndexes = {};
            this.uniqueIndexCounter = 0;
            this.uniqueValuesOrder = [];
            this.filterHash = {};
            this.previousCheckboxState = {};

            this.typingTimeout = null;
            this.typingDelay = 330;    // TODO: Not implemented
            this.currentSearchSelection = '';
            this.previousSearchSelection = '';
            this.minCharsToTriggerSearch = 1;

            this.configure();
            this.anyCheckboxesChecked = false;
            this.createContainerObjects();
        }


        configure(): void {
            this.sectionTitle = 'Generic Filter';
            this.sectionShortLabel = 'gf';
        }


        // Create all the container HTML objects
        createContainerObjects(): void {
            var sBoxID: string = 'filter' + this.sectionShortLabel + 'SearchBox',
                sBox: HTMLInputElement;
            this.filterColumnDiv = $("<div>").addClass('filterColumn')[0];
            var textTitle = $("<span>").text(this.sectionTitle)[0];
            this.plaintextTitleDiv = $("<div>").addClass('filterHead').append(textTitle)[0];

            $(sBox = document.createElement("input"))
                .attr({
                    'id': sBoxID,
                    'name': sBoxID,
                    'placeholder': this.sectionTitle,
                    'size': 14
                });
            sBox.setAttribute('type', 'text'); // JQuery .attr() cannot set this
            this.searchBox = sBox;
            this.searchBoxTitleDiv = $("<div>").addClass('filterHeadSearch').append(sBox)[0];

            this.scrollZoneDiv = $("<div>").addClass('filterCriteriaScrollZone')[0];
            this.filteringTable = $("<table>")
                .addClass('filterCriteriaTable dragboxes')
                .attr({ 'cellpadding': 0, 'cellspacing': 0 })
                .append(this.tableBodyElement = <HTMLTableElement>$("<tbody>")[0]);
        }


        populateFilterFromRecordIDs(ids: string[]): void {
            var usedValues: ValueToUniqueID, crSet: number[], cHash: UniqueIDToValue,
                previousIds: string[];
            // can get IDs from multiple assays, first merge with this.filterHash
            previousIds = $.map(this.filterHash || {}, (_, previousId: string) => previousId);
            ids.forEach((addedId: string): void => { this.filterHash[addedId] = []; });
            ids = $.map(this.filterHash || {}, (_, previousId: string) => previousId);
            // skip over building unique values and sorting when no new IDs added
            if (ids.length > previousIds.length) {
                this.updateUniqueIndexesHash(ids);
                crSet = [];
                cHash = {};
                // Create a reversed hash so keys map values and values map keys
                $.each(this.uniqueIndexes, (value: string, uniqueID: number): void => {
                    cHash[uniqueID] = value;
                    crSet.push(uniqueID);
                });
                // Alphabetically sort an array of the keys according to values
                crSet.sort((a: number, b: number): number => {
                    var _a:string = cHash[a].toLowerCase();
                    var _b:string = cHash[b].toLowerCase();
                    return _a < _b ? -1 : _a > _b ? 1 : 0;
                });
                this.uniqueValues = cHash;
                this.uniqueValuesOrder = crSet;
            }
        }


        // In this function are running through the given list of measurement IDs and examining
        // their records and related records, locating the particular field we are interested in,
        // and creating a list of all the unique values for that field.  As we go, we mark each
        // unique value with an integer UID, and construct a hash resolving each record to one (or
        // possibly more) of those integer UIDs.  This prepares us for quick filtering later on.
        // (This generic filter does nothing, so we leave these structures blank.)
        updateUniqueIndexesHash(ids: string[]): void {
            this.filterHash = this.filterHash || {};
            this.uniqueIndexes = this.uniqueIndexes || {};
        }


        // If we didn't come up with 2 or more criteria, there is no point in displaying the filter.
        isFilterUseful():boolean {
            if (this.uniqueValuesOrder.length < 2) {
                return false;
            }
            return true;
        }


        addToParent(parentDiv):void {
            parentDiv.appendChild(this.filterColumnDiv);
        }


        applyBackgroundStyle(darker:boolean):void {
            $(this.filterColumnDiv).removeClass(darker ? 'stripeRowB' : 'stripeRowA');
            $(this.filterColumnDiv).addClass(darker ? 'stripeRowA' : 'stripeRowB');
        }


        // Runs through the values in uniqueValuesOrder, adding a checkbox and label for each
        // filtering value represented.  If there are more than 15 values, the filter gets
        // a search box and scrollbar.
        populateTable():void {
            var fCol = $(this.filterColumnDiv).empty();
            // Only use the scrolling container div if the size of the list warrants it, because
            // the scrolling container div declares a large padding margin for the scroll bar,
            // and that padding margin would be an empty waste of space otherwise.
            if (this.uniqueValuesOrder.length > 15) {
                fCol.append(this.searchBoxTitleDiv).append(this.scrollZoneDiv);
                // Change the reference so we're affecting the innerHTML of the correct div later on
                fCol = $(this.scrollZoneDiv);
            } else {
                fCol.append(this.plaintextTitleDiv);
            }
            fCol.append(this.filteringTable);

            var tBody = this.tableBodyElement;
            // Clear out any old table contents
            $(this.tableBodyElement).empty();

            this.tableRows = {};
            this.checkboxes = {};
            this.uniqueValuesOrder.forEach((uniqueId: number): void => {
                var cboxName, cell, p, q, r;
                cboxName = ['filter', this.sectionShortLabel, 'n', uniqueId, 'cbox'].join('');
                this.tableRows[uniqueId] = <HTMLTableRowElement>this.tableBodyElement.insertRow();
                cell = this.tableRows[uniqueId].insertCell();
                this.checkboxes[uniqueId] = $("<input type='checkbox'>")
                    .attr({ 'name': cboxName, 'id': cboxName })
                    .appendTo(cell);
                $('<label>').attr('for', cboxName).text(this.uniqueValues[uniqueId])
                    .appendTo(cell);
            });
            // TODO: Drag select is twitchy - clicking a table cell background should check the box,
            // even if the user isn't hitting the label or the checkbox itself.
            Dragboxes.initTable(this.filteringTable);
        }


        // Returns true if any of the checkboxes show a different state than when this function was
        // last called
        anyCheckboxesChangedSinceLastInquiry():boolean {
            var changed:boolean = false,
                currentCheckboxState: UniqueIDToValue = {},
                v: string = $(this.searchBox).val();
            this.anyCheckboxesChecked = false;
            $.each(this.checkboxes || {}, (uniqueId: number, checkbox: JQuery) => {
                var current, previous;
                // "C" - checked, "U" - unchecked, "N" - doesn't exist
                current = (checkbox.prop('checked') && !checkbox.prop('disabled')) ? 'C' : 'U';
                previous = this.previousCheckboxState[uniqueId] || 'N';
                if (current !== previous) changed = true;
                if (current === 'C') this.anyCheckboxesChecked = true;
                currentCheckboxState[uniqueId] = current;
            });

            v = v.trim();                // Remove leading and trailing whitespace
            v = v.toLowerCase();
            v = v.replace(/\s\s*/, ' '); // Replace internal whitespace with single spaces
            this.currentSearchSelection = v;
            if (v !== this.previousSearchSelection) {
                this.previousSearchSelection = v;
                changed = true;
            }
            
            if (!changed) {
                // If we haven't detected any change so far, there is one more angle to cover:
                // Checkboxes that used to exist, but have since been removed from the set.
                $.each(this.previousCheckboxState, (rowId) => {
                    if (currentCheckboxState[rowId] === undefined) {
                        changed = true;
                        return false;
                    }
                });
            }
            this.previousCheckboxState = currentCheckboxState;
            return changed;
        }


        // Takes a set of record IDs, and if any checkboxes in the filter's UI are checked,
        // the ID set is narrowed down to only those records that contain the checked values.
        // Checkboxes whose values are not represented anywhere in the given IDs are temporarily disabled
        // and sorted to the bottom of the list, visually indicating to a user that those values are not
        // available for further filtering.
        // The narrowed set of IDs is then returned, for use by the next filter.
        applyProgressiveFiltering(ids:any[]):any {

            // If the filter only contains one item, it's pointless to apply it.
            if (!this.isFilterUseful()) {
                return ids;
            }

            var idsPostFiltering: any[];

            var useSearchBox:boolean = false;
            var queryStrs = [];

            var v = this.currentSearchSelection;
            if (v != null) {
                if (v.length >= this.minCharsToTriggerSearch) {
                    // If there are multiple words, we match each separately.
                    // We will not attempt to match against empty strings, so we filter those out if
                    // any slipped through.
                    queryStrs = v.split(/\s+/).filter((one) => { return one.length > 0; });
                    // The user might have pasted/typed only whitespace, so:
                    if (queryStrs.length > 0) {
                        useSearchBox = true;
                    }
                }
            }

            var valuesVisiblePreFiltering = {};

            var indexIsVisible = (index):boolean => {
                var match:boolean = true, text:string;
                if (useSearchBox) {
                    text = this.uniqueValues[index].toLowerCase();
                    match = queryStrs.some((v) => {
                        return text.length >= v.length && text.indexOf(v) >= 0;
                    });
                }
                if (match) {
                    valuesVisiblePreFiltering[index] = 1;
                    if ((this.previousCheckboxState[index] === 'C') || !this.anyCheckboxesChecked) {
                        return true;
                    }
                }
                return false;
            };

            idsPostFiltering = ids.filter((id) => {
                // If we have filtering data for this id, use it.
                // If we don't, the id probably belongs to some other measurement category,
                // so we ignore it.
                if (this.filterHash[id]) {
                    return this.filterHash[id].some(indexIsVisible);
                }
                return false;
            });

            // Create a document fragment, and accumulate inside it all the rows we want to display, in sorted order.
            var frag = document.createDocumentFragment();

            var rowsToAppend = [];
            this.uniqueValuesOrder.forEach((crID) => {
                var checkbox: JQuery = this.checkboxes[crID],
                    row: HTMLTableRowElement = this.tableRows[crID],
                    show: boolean = !!valuesVisiblePreFiltering[crID];
                checkbox.prop('disabled', !show)
                $(row).toggleClass('nodata', !show);
                if (show) {
                    frag.appendChild(row);
                } else {
                    rowsToAppend.push(row);
                }
            });
            // Now, append all the rows we disabled, so they go to the bottom of the table
            rowsToAppend.forEach((row) => frag.appendChild(row));

            // Remember that we last sorted by this column
            this.tableBodyElement.appendChild(frag);

            return idsPostFiltering;
        }


        _assayIdToAssay(assayId:string) {
            return EDDData.Assays[assayId];
        }
        _assayIdToLine(assayId:string) {
            var assay = this._assayIdToAssay(assayId);
            if (assay) return EDDData.Lines[assay.lid];
            return undefined;
        }
        _assayIdToProtocol(assayId:string): ProtocolRecord {
            var assay = this._assayIdToAssay(assayId);
            if (assay) return EDDData.Protocols[assay.pid];
            return undefined;
        }

        getIdMapToValues():(id:string) => any[] {
            return () => [];
        }
    }


    export class StrainFilterSection extends GenericFilterSection {
        configure():void {
            this.sectionTitle = 'Strain';
            this.sectionShortLabel = 'st';
        }


        updateUniqueIndexesHash(ids: string[]): void {
            this.uniqueIndexes = this.uniqueIndexes || {};
            this.filterHash = this.filterHash || {};
            ids.forEach((assayId: string) => {
                var line:any = this._assayIdToLine(assayId) || {};
                this.filterHash[assayId] = this.filterHash[assayId] || [];
                // assign unique ID to every encountered strain name
                (line.strain || []).forEach((strainId: string): void => {
                    var strain = EDDData.Strains[strainId];
                    if (strain && strain.name) {
                        this.uniqueIndexes[strain.name] = this.uniqueIndexes[strain.name] || ++this.uniqueIndexCounter;
                        this.filterHash[assayId].push(this.uniqueIndexes[strain.name]);
                    }
                });
            });
        }
    }


    export class CarbonSourceFilterSection extends GenericFilterSection {
        configure():void {
            this.sectionTitle = 'Carbon Source';
            this.sectionShortLabel = 'cs';
        }


        updateUniqueIndexesHash(ids: string[]): void {
            this.uniqueIndexes = this.uniqueIndexes || {};
            this.filterHash = this.filterHash || {};
            ids.forEach((assayId:string) => {
                var line:any = this._assayIdToLine(assayId) || {};
                this.filterHash[assayId] = this.filterHash[assayId] || [];
                // assign unique ID to every encountered carbon source name
                (line.carbon || []).forEach((carbonId:string) => {
                    var src = EDDData.CSources[carbonId];
                    if (src && src.name) {
                        this.uniqueIndexes[src.name] = this.uniqueIndexes[src.name] || ++this.uniqueIndexCounter;
                        this.filterHash[assayId].push(this.uniqueIndexes[src.name]);
                    }
                });
            });
        }
    }


    export class CarbonLabelingFilterSection extends GenericFilterSection {
        configure():void {
            this.sectionTitle = 'Labeling';
            this.sectionShortLabel = 'l';
        }


        updateUniqueIndexesHash(ids: string[]): void {
            this.uniqueIndexes = this.uniqueIndexes || {};
            this.filterHash = this.filterHash || {};
            ids.forEach((assayId:string) => {
                var line:any = this._assayIdToLine(assayId) || {};
                this.filterHash[assayId] = this.filterHash[assayId] || [];
                // assign unique ID to every encountered carbon source labeling description
                (line.carbon || []).forEach((carbonId:string) => {
                    var src = EDDData.CSources[carbonId];
                    if (src && src.labeling) {
                        this.uniqueIndexes[src.labeling] = this.uniqueIndexes[src.labeling] || ++this.uniqueIndexCounter;
                        this.filterHash[assayId].push(this.uniqueIndexes[src.labeling]);
                    }
                });
            });
        }
    }


    export class LineNameFilterSection extends GenericFilterSection {
        configure():void {
            this.sectionTitle = 'Line';
            this.sectionShortLabel = 'ln';
        }


        updateUniqueIndexesHash(ids: string[]): void {
            this.uniqueIndexes = this.uniqueIndexes || {};
            this.filterHash = this.filterHash || {};
            ids.forEach((assayId:string) => {
                var line:any = this._assayIdToLine(assayId) || {};
                this.filterHash[assayId] = this.filterHash[assayId] || [];
                if (line.name) {
                    this.uniqueIndexes[line.name] = this.uniqueIndexes[line.name] || ++this.uniqueIndexCounter;
                    this.filterHash[assayId].push(this.uniqueIndexes[line.name]);
                }
            });
        }
    }


    export class ProtocolFilterSection extends GenericFilterSection {
        configure():void {
            this.sectionTitle = 'Protocol';
            this.sectionShortLabel = 'p';
        }


        updateUniqueIndexesHash(ids: string[]): void {
            this.uniqueIndexes = this.uniqueIndexes || {};
            this.filterHash = this.filterHash || {};
            ids.forEach((assayId:string) => {
                var protocol: ProtocolRecord = this._assayIdToProtocol(assayId);
                this.filterHash[assayId] = this.filterHash[assayId] || [];
                if (protocol && protocol.name) {
                    this.uniqueIndexes[protocol.name] = this.uniqueIndexes[protocol.name] || ++this.uniqueIndexCounter;
                    this.filterHash[assayId].push(this.uniqueIndexes[protocol.name]);
                }
            });
        }
    }


    export class AssaySuffixFilterSection extends GenericFilterSection {
        configure():void {
            this.sectionTitle = 'Assay Suffix';
            this.sectionShortLabel = 'a';
        }


        updateUniqueIndexesHash(ids: string[]): void {
            this.uniqueIndexes = this.uniqueIndexes || {};
            this.filterHash = this.filterHash || {};
            ids.forEach((assayId:string) => {
                var assay = this._assayIdToAssay(assayId) || {};
                this.filterHash[assayId] = this.filterHash[assayId] || [];
                if (assay.name) {
                    this.uniqueIndexes[assay.name] = this.uniqueIndexes[assay.name] || ++this.uniqueIndexCounter;
                    this.filterHash[assayId].push(this.uniqueIndexes[assay.name]);
                }
            });
        }
    }


    export class MetaDataFilterSection extends GenericFilterSection {

        metaDataID:string;
        pre:string;
        post:string;

        constructor(metaDataID:string) {
            var MDT = EDDData.MetaDataTypes[metaDataID];
            this.metaDataID = metaDataID;
            this.pre = MDT.pre || '';
            this.post = MDT.post || '';
            super();
        }


        configure():void {
            this.sectionTitle = EDDData.MetaDataTypes[this.metaDataID].name;
            this.sectionShortLabel = 'md'+this.metaDataID;
        }
    }


    export class LineMetaDataFilterSection extends MetaDataFilterSection {

        updateUniqueIndexesHash(ids: string[]): void {
            this.uniqueIndexes = this.uniqueIndexes || {};
            this.filterHash = this.filterHash || {};
            ids.forEach((assayId:string) => {
                var line: any = this._assayIdToLine(assayId) || {}, value = '(Empty)';
                this.filterHash[assayId] = this.filterHash[assayId] || [];
                if (line.meta && line.meta[this.metaDataID]) {
                    value = [ this.pre, line.meta[this.metaDataID], this.post ].join(' ').trim();
                }
                this.uniqueIndexes[value] = this.uniqueIndexes[value] || ++this.uniqueIndexCounter;
                this.filterHash[assayId].push(this.uniqueIndexes[value]);
            });
        }
    }


    export class AssayMetaDataFilterSection extends MetaDataFilterSection {

        updateUniqueIndexesHash(ids: string[]): void {
            this.uniqueIndexes = this.uniqueIndexes || {};
            this.filterHash = this.filterHash || {};
            ids.forEach((assayId:string) => {
                var assay: any = this._assayIdToAssay(assayId) || {}, value = '(Empty)';
                this.filterHash[assayId] = this.filterHash[assayId] || [];
                if (assay.meta && assay.meta[this.metaDataID]) {
                    value = [ this.pre, assay.meta[this.metaDataID], this.post ].join(' ').trim();
                }
                this.uniqueIndexes[value] = this.uniqueIndexes[value] || ++this.uniqueIndexCounter;
                this.filterHash[assayId].push(this.uniqueIndexes[value]);
            });
        }
    }


    export class MetaboliteCompartmentFilterSection extends GenericFilterSection {
        // NOTE: this filter class works with Measurement IDs rather than Assay IDs
        configure():void {
            this.sectionTitle = 'Compartment';
            this.sectionShortLabel = 'com';
        }


        updateUniqueIndexesHash(amIDs: string[]): void {
            this.uniqueIndexes = this.uniqueIndexes || {};
            this.filterHash = this.filterHash || {};
            amIDs.forEach((measureId:string) => {
                var measure: any = EDDData.AssayMeasurements[measureId] || {}, value: any;
                this.filterHash[measureId] = this.filterHash[measureId] || [];
                value = EDDData.MeasurementTypeCompartments[measure.compartment] || {};
                if (value && value.name) {
                    this.uniqueIndexes[value.name] = this.uniqueIndexes[value.name] || ++this.uniqueIndexCounter;
                    this.filterHash[measureId].push(this.uniqueIndexes[value.name]);
                }
            });
        }
    }


    export class MeasurementFilterSection extends GenericFilterSection {
        // NOTE: this filter class works with Measurement IDs rather than Assay IDs
        loadPending: boolean;

        configure(): void {
            this.sectionTitle = 'Measurement';
            this.sectionShortLabel = 'mm';
            this.loadPending = true;
        }

        isFilterUseful(): boolean {
            return this.loadPending || this.uniqueValuesOrder.length > 0;
        }

        updateUniqueIndexesHash(mIds: string[]): void {
            this.uniqueIndexes = this.uniqueIndexes || {};
            this.filterHash = this.filterHash || {};
            mIds.forEach((measureId: string): void => {
                var measure: any = EDDData.AssayMeasurements[measureId] || {};
                var mType: any;
                this.filterHash[measureId] = this.filterHash[measureId] || [];
                if (measure && measure.type) {
                    mType = EDDData.MeasurementTypes[measure.type] || {};
                    if (mType && mType.name) {
                        this.uniqueIndexes[mType.name] = this.uniqueIndexes[mType.name] || ++this.uniqueIndexCounter;
                        this.filterHash[measureId].push(this.uniqueIndexes[mType.name]);
                    }
                }
            });
            this.loadPending = false;
        }
    }


    export class MetaboliteFilterSection extends GenericFilterSection {
        // NOTE: this filter class works with Measurement IDs rather than Assay IDs
        loadPending:boolean;

        configure():void {
            this.sectionTitle = 'Metabolite';
            this.sectionShortLabel = 'me';
            this.loadPending = true;
        }


        // Override: If the filter has a load pending, it's "useful", i.e. display it.
        isFilterUseful(): boolean {
            return this.loadPending || this.uniqueValuesOrder.length > 0;
        }


        updateUniqueIndexesHash(amIDs: string[]): void {
            this.uniqueIndexes = this.uniqueIndexes || {};
            this.filterHash = this.filterHash || {};
            amIDs.forEach((measureId:string) => {
                var measure: any = EDDData.AssayMeasurements[measureId] || {}, metabolite: any;
                this.filterHash[measureId] = this.filterHash[measureId] || [];
                if (measure && measure.type) {
                    metabolite = EDDData.MetaboliteTypes[measure.type] || {};
                    if (metabolite && metabolite.name) {
                        this.uniqueIndexes[metabolite.name] = this.uniqueIndexes[metabolite.name] || ++this.uniqueIndexCounter;
                        this.filterHash[measureId].push(this.uniqueIndexes[metabolite.name]);
                    }
                }
            });
            // If we've been called to build our hashes, assume there's no load pending
            this.loadPending = false;
        }
    }


    export class ProteinFilterSection extends GenericFilterSection {
        // NOTE: this filter class works with Measurement IDs rather than Assay IDs
        loadPending:boolean;

        configure():void {
            this.sectionTitle = 'Protein';
            this.sectionShortLabel = 'pr';
            this.loadPending = true;
        }


        // Override: If the filter has a load pending, it's "useful", i.e. display it.
        isFilterUseful():boolean {
            return this.loadPending || this.uniqueValuesOrder.length > 0;
        }


        updateUniqueIndexesHash(amIDs: string[]): void {
            this.uniqueIndexes = this.uniqueIndexes || {};
            this.filterHash = this.filterHash || {};
            amIDs.forEach((measureId:string) => {
                var measure: any = EDDData.AssayMeasurements[measureId] || {}, protein: any;
                this.filterHash[measureId] = this.filterHash[measureId] || [];
                if (measure && measure.type) {
                    protein = EDDData.ProteinTypes[measure.type] || {};
                    if (protein && protein.name) {
                        this.uniqueIndexes[protein.name] = this.uniqueIndexes[protein.name] || ++this.uniqueIndexCounter;
                        this.filterHash[measureId].push(this.uniqueIndexes[protein.name]);
                    }
                }
            });
            // If we've been called to build our hashes, assume there's no load pending
            this.loadPending = false;
        }
    }


    export class GeneFilterSection extends GenericFilterSection {
        // NOTE: this filter class works with Measurement IDs rather than Assay IDs
        loadPending:boolean;

        configure():void {
            this.sectionTitle = 'Gene';
            this.sectionShortLabel = 'gn';
            this.loadPending = true;
        }


        // Override: If the filter has a load pending, it's "useful", i.e. display it.
        isFilterUseful():boolean {
            return this.loadPending || this.uniqueValuesOrder.length > 0;
        }


        updateUniqueIndexesHash(amIDs: string[]): void {
            this.uniqueIndexes = this.uniqueIndexes || {};
            this.filterHash = this.filterHash || {};
            amIDs.forEach((measureId:string) => {
                var measure: any = EDDData.AssayMeasurements[measureId] || {}, gene: any;
                this.filterHash[measureId] = this.filterHash[measureId] || [];
                if (measure && measure.type) {
                    gene = EDDData.GeneTypes[measure.type] || {};
                    if (gene && gene.name) {
                        this.uniqueIndexes[gene.name] = this.uniqueIndexes[gene.name] || ++this.uniqueIndexCounter;
                        this.filterHash[measureId].push(this.uniqueIndexes[gene.name]);
                    }
                }
            });
            // If we've been called to build our hashes, assume there's no load pending
            this.loadPending = false;
        }
    }


    // Called when the page loads.
    export function prepareIt() {

        this.mainGraphObject = null;

        this.progressiveFilteringWidget = new ProgressiveFilteringWidget(this);

        this.carbonBalanceData = null;
        this.carbonBalanceDisplayIsFresh = false;

        this.mainGraphRefreshTimerID = null;

        this.attachmentIDs = null;
        this.attachmentsByID = null;
        this.prevDescriptionEditElement = null;

        this.metabolicMapID = -1;
        this.metabolicMapName = null;
        this.biomassCalculation = -1;

        this.cSourceEntries = [];
        this.mTypeEntries = [];

        this.linesDataGridSpec = null;
        this.linesDataGrid = null;

        this.linesActionPanelRefreshTimer = null;
        this.assaysActionPanelRefreshTimer = null;

        this.assaysDataGridSpecs = {};
        this.assaysDataGrids = {};

        // put the click handler at the document level, then filter to any link inside a .disclose
        $(document).on('click', '.disclose .discloseLink', (e) => {
            $(e.target).closest('.disclose').toggleClass('discloseHide');
            return false;
        });

        $.ajax({
            'url': 'edddata/',
            'type': 'GET',
            'error': (xhr, status, e) => {
                console.log(['Loading EDDData failed: ', status, ';', e].join(''));
            },
            'success': (data) => {
                EDDData = $.extend(EDDData || {}, data);
                this.progressiveFilteringWidget.prepareFilteringSection();
                // Instantiate a table specification for the Lines table
                this.linesDataGridSpec = new DataGridSpecLines();
                // Instantiate the table itself with the spec
                this.linesDataGrid = new DataGrid(this.linesDataGridSpec);
                // Find out which protocols have assays with measurements - disabled or no
                var protocolsWithMeasurements:any = {};
                $.each(EDDData.Assays, (assayId, assay) => {
                    var line = EDDData.Lines[assay.lid];
                    if (!line || !line.active) return;
                    protocolsWithMeasurements[assay.pid] = true;
                });
                // For each protocol with measurements, create a DataGridAssays object.
                $.each(EDDData.Protocols, (id, protocol) => {
                    var spec;
                    if (protocolsWithMeasurements[id]) {
                        this.assaysDataGridSpecs[id] = spec = new DataGridSpecAssays(protocol.id);
                        this.assaysDataGrids[id] = new DataGridAssays(spec);
                    }
                });
            }
        });

        $('form.line-edit').on('change', '.line-meta > :input', (ev) => {
            // watch for changes to metadata values, and serialize to the meta_store field
            var form = $(ev.target).closest('form'),
                metaIn = form.find('[name=line-meta_store]'),
                meta = JSON.parse(metaIn.val() || '{}');
            form.find('.line-meta > :input').each((i, input) => {
                var key = $(input).attr('id').match(/-(\d+)$/)[1];
                meta[key] = $(input).val();
            });
            metaIn.val(JSON.stringify(meta));
        }).on('click', '.line-meta-add', (ev:JQueryMouseEventObject) => {
            // make metadata Add Value button work and not submit the form
            var addrow = $(ev.target).closest('.line-edit-meta'), type, value;
            type = addrow.find('.line-meta-type').val();
            value = addrow.find('.line-meta-value').val();
            // clear out inputs so another value can be entered
            addrow.find(':input').not(':checkbox, :radio').val('');
            addrow.find(':checkbox, :radio').prop('checked', false);
            if (EDDData.MetaDataTypes[type]) {
                insertLineMetadataRow(addrow, type, value).find(':input').trigger('change');
            }
            return false;
        }).on('click', '.meta-remove', (ev:JQueryMouseEventObject) => {
            // remove metadata row and insert null value for the metadata key
            var form = $(ev.target).closest('form'),
                metaRow = $(ev.target).closest('.line-meta'),
                metaIn = form.find('[name=line-meta_store]'),
                meta = JSON.parse(metaIn.val() || '{}'),
                key = metaRow.attr('id').match(/-(\d+)$/)[1];
            meta[key] = null;
            metaIn.val(JSON.stringify(meta));
            metaRow.remove();
        });
        $(window).load(preparePermissions);
    }

    function preparePermissions() {
        var user: JQuery, group: JQuery;
        // TODO the DOM traversing and filtering here is very hacky, do it better later
        user = EDD_auto.create_autocomplete($('#permission_user_box'));
        group = EDD_auto.create_autocomplete($('#permission_group_box'));
        EDD_auto.setup_field_autocomplete(user, 'User');
        EDD_auto.setup_field_autocomplete(group, 'Group');
        $('form.permissions')
            .on('change', ':radio', (ev:JQueryInputEventObject):void => {
                var radio: JQuery = $(ev.target);
                $('.permissions').find(':radio').each((i: number, r: Element): void => {
                    $(r).closest('span').find('.autocomp').prop('disabled', !$(r).prop('checked'));
                });
                if (radio.prop('checked')) {
                    radio.closest('span').find('.autocomp:visible').focus();
                }
            })
            .on('submit', (ev:JQueryEventObject): boolean => {
                var perm: any = {}, klass: string, auto: JQuery;
                auto = $('form.permissions').find('[name=class]:checked');
                klass = auto.val();
                perm.type = $('form.permissions').find('[name=type]').val();
                perm[klass.toLowerCase()] = { 'id': auto.closest('span').find('input:hidden').val() };
                $.ajax({
                    'url': 'permissions/',
                    'type': 'POST',
                    'data': {
                        'data': JSON.stringify([perm]),
                        'csrfmiddlewaretoken': $('form.permissions').find('[name=csrfmiddlewaretoken]').val()
                    },
                    'success': (): void => {
                        console.log(['Set permission: ', JSON.stringify(perm)].join(''));
                        $('<div>').text('Set Permission').addClass('success')
                            .appendTo($('form.permissions')).delay(5000).fadeOut(2000);
                    },
                    'error': (xhr, status, err): void => {
                        console.log(['Setting permission failed: ', status, ';', err].join(''));
                        $('<div>').text('Server Error: ' + err).addClass('bad')
                            .appendTo($('form.permissions')).delay(5000).fadeOut(2000);
                    }
                });
                return false;
            })
            .find(':radio').trigger('change').end()
            .removeClass('off');
    }


    export function processCarbonBalanceData() {
        // Prepare the carbon balance graph
        this.carbonBalanceData = new CarbonBalance.Display();
        var highlightCarbonBalanceWidget = false;
        if ( this.biomassCalculation > -1 ) {
            this.carbonBalanceData.calculateCarbonBalances(this.metabolicMapID,
                    this.biomassCalculation);
            // Highlight the "Show Carbon Balance" checkbox in red if there are CB issues.
            if (this.carbonBalanceData.getNumberOfImbalances() > 0) {
                highlightCarbonBalanceWidget = true;
            }
        } else {
            // Highlight the carbon balance in red to indicate that we can't calculate
            // carbon balances yet. When they click the checkbox, we'll get them to
            // specify which SBML file to use for biomass.
            highlightCarbonBalanceWidget = true;
        }
        this.linesDataGridSpec.highlightCarbonBalanceWidget(highlightCarbonBalanceWidget);
    }


    function filterTableKeyDown(e) {
        switch (e.keyCode) {
            case 38: // up
            case 40: // down
            case 9:  // tab
            case 13: // return
                return;
            default:
                // ignore if the following keys are pressed: [shift] [capslock]
                if (e.keyCode > 8 && e.keyCode < 32) {
                    return;
                }
                this.queueMainGraphRemake(false);
        }
    }


    // Called by DataGrid after the Lines table is rendered
    export function prepareAfterLinesTable() {
        var csIDs;
        // Prepare the main data overview graph at the top of the page
        if (this.mainGraphObject === null && $('#maingraph').size() === 1) {
            this.mainGraphObject = Object.create(StudyDGraphing);
            this.mainGraphObject.Setup('maingraph');

            this.progressiveFilteringWidget.mainGraphObject = this.mainGraphObject;
        }

        $('#mainFilterSection').on('mouseover mousedown mouseup', this.queueMainGraphRemake.bind(this, false))
                .on('keydown', filterTableKeyDown.bind(this));
        $('#separateAxesCheckbox').on('change', this.queueMainGraphRemake.bind(this, true));

        // Enable edit lines button
        $('#editLineButton').on('click', (ev:JQueryMouseEventObject):boolean => {
            var button = $(ev.target), data = button.data(), form = clearLineForm(),
                allMeta = {}, metaRow;
            if (data.ids.length === 1) {
                fillLineForm(form, EDDData.Lines[data.ids[0]]);
            } else {
                // compute used metadata fields on all data.ids, insert metadata rows?
                data.ids.map((id:number) => EDDData.Lines[id] || {}).forEach((line:LineRecord) => {
                    $.extend(allMeta, line.meta || {});
                });
                metaRow = form.find('.line-edit-meta');
                // Run through the collection of metadata, and add a form element entry for each
                $.each(allMeta, (key) => insertLineMetadataRow(metaRow, key, ''));
            }
            updateUILineForm(form, data.count > 1);
            scrollToForm(form);
            form.find('[name=line-ids]').val(data.ids.join(','));
            return false;
        });

        // Hacky button for changing the metabolic map
        $("#metabolicMapName").click( () => this.onClickedMetabolicMapName() );
        //pulling in protocol measurements AssayMeasurements
        $.each(EDDData.Protocols, (id, protocol) => {
            $.ajax({
                url: 'measurements/' + id + '/',
                type: 'GET',
                dataType: 'json',
                error: (xhr, status) => {
                    console.log('Failed to fetch measurement data on ' + protocol.name + '!');
                    console.log(status);
                },
                success: processMeasurementData.bind(this, protocol)
            });
        });
    }

    export function requestAssayData(assay) {
        var protocol = EDDData.Protocols[assay.pid];
        $.ajax({
            url: ['measurements', assay.pid, assay.id, ''].join('/'),
            type: 'GET',
            dataType: 'json',
            error: (xhr, status) => {
                console.log('Failed to fetch measurement data on ' + assay.name + '!');
                console.log(status);
            },
            success: processMeasurementData.bind(this, protocol)
        });
    }


    function processMeasurementData(protocol, data) {
        var assaySeen = {},
            protocolToAssay = {},
            count_total:number = 0,
            count_rec:number = 0;
        EDDData.AssayMeasurements = EDDData.AssayMeasurements || {};

        EDDData.MeasurementTypes = $.extend(EDDData.MeasurementTypes || {}, data.types);
        // attach measurement counts to each assay
        $.each(data.total_measures, (assayId:string, count:number):void => {
            var assay = EDDData.Assays[assayId];
            if (assay) {
                assay.count = count;
                count_total += count;
            }
        });
        // loop over all downloaded measurements
        $.each(data.measures || {}, (index, measurement) => {
            var assay = EDDData.Assays[measurement.assay], line, mtype;
            ++count_rec;
            if (!assay || !assay.active) return;
            line = EDDData.Lines[assay.lid];
            if (!line || !line.active) return;
            // attach values
            $.extend(measurement, { 'values': data.data[measurement.id] || [] })
            // store the measurements
            EDDData.AssayMeasurements[measurement.id] = measurement;
            // track which assays received updated measurements
            assaySeen[assay.id] = true;
            protocolToAssay[assay.pid] = protocolToAssay[assay.pid] || {};
            protocolToAssay[assay.pid][assay.id] = true;
            // handle measurement data based on type
            mtype = data.types[measurement.type] || {};
            (assay.measures = assay.measures || []).push(measurement.id);
            if (mtype.family === 'm') { // measurement is of metabolite
                (assay.metabolites = assay.metabolites || []).push(measurement.id);
            } else if (mtype.family === 'p') { // measurement is of protein
                (assay.proteins = assay.proteins || []).push(measurement.id);
            } else if (mtype.family === 'g') { // measurement is of gene / transcript
                (assay.transcriptions = assay.transcriptions || []).push(measurement.id);
            } else {
                // throw everything else in a general area
                (assay.general = assay.general || []).push(measurement.id);
            }
        });

        this.progressiveFilteringWidget.processIncomingMeasurementRecords(data.measures || {}, data.types);

        if (count_rec < count_total) {
            // TODO not all measurements downloaded; display a message indicating this
            // explain downloading individual assay measurements too
        }
        // invalidate assays on all DataGrids; redraws the affected rows
        $.each(this.assaysDataGrids, (protocolId, dataGrid) => {
            dataGrid.invalidateAssayRecords(Object.keys(protocolToAssay[protocolId] || {}));
        });
        this.linesDataGridSpec.enableCarbonBalanceWidget(true);
        this.processCarbonBalanceData();
        this.queueMainGraphRemake(false);
    }


    export function carbonBalanceColumnRevealedCallback(spec:DataGridSpecLines,
            dataGridObj:DataGrid) {
        StudyD.rebuildCarbonBalanceGraphs();
    }


    // Start a timer to wait before calling the routine that shows the actions panel.
    export function queueLinesActionPanelShow() {
        if (this.linesActionPanelRefreshTimer) {
            clearTimeout (this.linesActionPanelRefreshTimer);
        }
        this.linesActionPanelRefreshTimer = setTimeout(linesActionPanelShow.bind(this), 150);
    }


    function linesActionPanelShow() {
        // Figure out how many lines are selected.
        var checkedBoxes = [], checkedLen, linesActionPanel;
        if (this.linesDataGrid) {
            checkedBoxes = this.linesDataGrid.getSelectedCheckboxElements();
        }
        checkedLen = checkedBoxes.length;
        linesActionPanel = $('#linesActionPanel').toggleClass('off', !checkedLen);
        $('#linesSelectedCell').empty().text(checkedLen + ' selected');
        // enable singular/plural changes
        $('#cloneLineButton').text('Clone Line' + (checkedLen > 1 ? 's' : ''));
        $('#editLineButton').text('Edit Line' + (checkedLen > 1 ? 's' : '')).data({
            'count': checkedLen,
            'ids': checkedBoxes.map((box:HTMLInputElement) => box.value)
        });
        $('#groupLineButton').toggleClass('off', checkedLen < 2);
    }


    export function queueAssaysActionPanelShow() {
        // Start a timer to wait before calling the routine that remakes the graph.
        // This way we're not bothering the user with the long redraw process when
        // they are making fast edits.
        if (this.assaysActionPanelRefreshTimer) {
            clearTimeout(this.assaysActionPanelRefreshTimer);
        }
        this.assaysActionPanelRefreshTimer = setTimeout(assaysActionPanelShow.bind(this), 150);
    }


    function assaysActionPanelShow() {
        var checkedBoxes = [], checkedAssays, checkedMeasure, panel, infobox;
        panel = $('#assaysActionPanel');
        if (!panel.size()) {
            return;
        }
        // Figure out how many assays/checkboxes are selected.
        $.each(this.assaysDataGrids, (pID, dataGrid) => {
            checkedBoxes = checkedBoxes.concat(dataGrid.getSelectedCheckboxElements());
        });
        checkedAssays = $(checkedBoxes).filter('[id^=assay]').size();
        checkedMeasure = $(checkedBoxes).filter(':not([id^=assay])').size();
        panel.toggleClass('off', !checkedAssays && !checkedMeasure);
        if (checkedAssays || checkedMeasure) {
            infobox = $('#assaysSelectedCell').empty();
            if (checkedAssays) {
                $("<p>").appendTo(infobox).text((checkedAssays > 1) ?
                        (checkedAssays + " Assays selected") : "1 Assay selected");
            }
            if (checkedMeasure) {
                $("<p>").appendTo(infobox).text((checkedMeasure > 1) ?
                        (checkedMeasure + " Measurements selected") : "1 Measurement selected");
            }
        }
    }


    // Start a timer to wait before calling the routine that remakes a graph. This way we're not
    // bothering the user with the long redraw process when they are making fast edits.
    export function queueMainGraphRemake(force?:boolean) {
        if (this.mainGraphRefreshTimerID) {
            clearTimeout(this.mainGraphRefreshTimerID);
        }
        this.mainGraphRefreshTimerID = setTimeout(remakeMainGraphArea.bind(this, force), 200);
    }


    function remakeMainGraphArea(force?:boolean) {
        var postFilteringMeasurements:any[],
            dataPointsDisplayed = 0,
            dataPointsTotal = 0
<<<<<<< HEAD

        this.mainGraphRefreshTimerID = 0;

=======
        
        this.mainGraphRefreshTimerID = 0;
        
>>>>>>> f8b33e3a
        if (!this.progressiveFilteringWidget.checkRedrawRequired(force)) {
            return;
        }
        //remove SVG.
        this.mainGraphObject.clearAllSets();
        //Gives ids of lines to show.
        var dataSets = [];
        postFilteringMeasurements = this.progressiveFilteringWidget.buildFilteredMeasurements();
        $.each(postFilteringMeasurements, (i, measurementId) => {
            var measure:AssayMeasurementRecord = EDDData.AssayMeasurements[measurementId],
                points = (measure.values ? measure.values.length : 0),
                assay, line, protocol;
            dataPointsTotal += points;
            if (dataPointsDisplayed > 15000) {
                return; // Skip the rest if we've hit our limit
            }
            dataPointsDisplayed += points;
            assay = EDDData.Assays[measure.assay] || {};
            line = EDDData.Lines[assay.lid] || {};
            protocol = EDDData.Protocols[assay.pid] || {};
            var name = [line.name, protocol.name, assay.name].join('-');
            this.graphHelper = Object.create(GraphHelperMethods);
            var singleAssayObj = this.graphHelper.transformSingleLineItem(EDDData, measure, name);

            dataSets.push(singleAssayObj);
        });
        this.mainGraphObject.addNewSet(dataSets);
    }


    function clearAssayForm():JQuery {
        var form:JQuery = $('#id_assay-assay_id').closest('.disclose');
        form.find('[name^=assay-]').not(':checkbox, :radio').val('');
        form.find('[name^=assay-]').filter(':checkbox, :radio').prop('selected', false);
        form.find('.cancel-link').remove();
        form.find('.errorlist').remove();
        return form;
    }

    function clearLineForm() {
        var form = $('#id_line-ids').closest('.disclose');
        form.find('.line-meta').remove();
        form.find('[name^=line-]').not(':checkbox, :radio').val('');
        form.find('[name^=line-]').filter(':checkbox, :radio').prop('checked', false);
        form.find('.errorlist').remove();
        form.find('.cancel-link').remove();
        form.find('.bulk').addClass('off');
        form.off('change.bulk');
        return form;
    }

    function fillAssayForm(form, record) {
        var user = EDDData.Users[record.experimenter];
        form.find('[name=assay-assay_id]').val(record.id);
        form.find('[name=assay-name]').val(record.name);
        form.find('[name=assay-description]').val(record.description);
        form.find('[name=assay-protocol]').val(record.pid);
        form.find('[name=assay-experimenter_0]').val(user && user.uid ? user.uid : '--');
        form.find('[name=assay-experimenter_1]').val(record.experimenter);
    }

    function fillLineForm(form, record) {
        var metaRow, experimenter, contact;
        experimenter = EDDData.Users[record.experimenter];
        contact = EDDData.Users[record.contact.user_id];
        form.find('[name=line-ids]').val(record.id);
        form.find('[name=line-name]').val(record.name);
        form.find('[name=line-description]').val(record.description);
        form.find('[name=line-control]').prop('checked', record.control);
        form.find('[name=line-contact_0]').val(record.contact.text || (contact && contact.uid ? contact.uid : '--'));
        form.find('[name=line-contact_1]').val(record.contact.user_id);
        form.find('[name=line-experimenter_0]').val(experimenter && experimenter.uid ? experimenter.uid : '--');
        form.find('[name=line-experimenter_1]').val(record.experimenter);
        form.find('[name=line-carbon_source_0]').val(
                record.carbon.map((v) => (EDDData.CSources[v] || <CarbonSourceRecord>{}).name || '--').join(','));
        form.find('[name=line-carbon_source_1]').val(record.carbon.join(','));
        form.find('[name=line-strains_0]').val(
                record.strain.map((v) => (EDDData.Strains[v] || <StrainRecord>{}).name || '--').join(','));
        form.find('[name=line-strains_1]').val(
                record.strain.map((v) => (EDDData.Strains[v] || <StrainRecord>{}).registry_id || '').join(','));
        if (record.strain.length && form.find('[name=line-strains_1]').val() === '') {
            $('<li>').text('Strain does not have a linked ICE entry! ' +
                    'Saving the line without linking to ICE will remove the strain.')
                .wrap('<ul>').parent().addClass('errorlist')
                .appendTo(form.find('[name=line-strains_0]').parent());
        }
        metaRow = form.find('.line-edit-meta');
        // Run through the collection of metadata, and add a form element entry for each
        $.each(record.meta, (key, value) => {
            insertLineMetadataRow(metaRow, key, value);
        });
        // store original metadata in initial- field
        form.find('[name=line-meta_store]').val(JSON.stringify(record.meta));
        form.find('[name=initial-line-meta_store]').val(JSON.stringify(record.meta));
    }

    function scrollToForm(form) {
        // make sure form is disclosed
        var top = form.toggleClass('discloseHide', false).offset().top;
        $('html, body').animate({ 'scrollTop': top }, 'slow');
    }

    function updateUIAssayForm(form) {
        var title, button;
        // Update the disclose title to read Edit
        title = form.find('.discloseLink > a').text('Edit Assay');
        // Update the button to read Edit
        button = form.find('[name=action][value=assay]').text('Edit Assay');
        // Add link to revert back to 'Add Line' form
        $('<a href="#">Cancel</a>').addClass('cancel-link').on('click', (ev) => {
            clearAssayForm();
            title.text('Add Assays To Selected Lines');
            button.text('Add Assay');
            return false;
        }).insertAfter(button);
    }

    function updateUILineForm(form, plural?) {
        var title, button, text = 'Edit Line' + (plural ? 's' : '');
        // Update the disclose title to read 'Edit Line'
        title = form.find('.discloseLink > a').text(text);
        // Update the button to read 'Edit Line'
        button = form.find('[name=action][value=line]').text(text);
        if (plural) {
            form.find('.bulk').prop('checked', false).removeClass('off');
            form.on('change.bulk', ':input', (ev:JQueryEventObject) => {
                $(ev.target).siblings('label').find('.bulk').prop('checked', true);
            });
        }
        // Add link to revert back to 'Add Line' form
        $('<a href="#">Cancel</a>').addClass('cancel-link').on('click', (ev) => {
            clearLineForm();
            title.text('Add A New Line');
            button.text('Add Line');
            return false;
        }).insertAfter(button);
    }

    function insertLineMetadataRow(refRow, key, value) {
        var row, type, label, input, id = 'line-meta-' + key;
        row = $('<p>').attr('id', 'row_' + id).addClass('line-meta').insertBefore(refRow);
        type = EDDData.MetaDataTypes[key];
        label = $('<label>').attr('for', 'id_' + id).text(type.name).appendTo(row);
        // bulk checkbox?
        input = $('<input type="text">').attr('id', 'id_' + id).val(value).appendTo(row);
        if (type.pre) {
            $('<span>').addClass('meta-prefix').text(type.pre).insertBefore(input);
        }
        $('<span>').addClass('meta-remove').text('Remove').insertAfter(input);
        if (type.postfix) {
            $('<span>').addClass('meta-postfix').text(type.postfix).insertAfter(input);
        }
        return row;
    }

    export function editAssay(index:number):void {
        var record = EDDData.Assays[index], form;
        if (!record) {
            console.log('Invalid Assay record for editing: ' + index);
            return;
        }

        form = clearAssayForm(); // "form" is actually the disclose block
        fillAssayForm(form, record);
        updateUIAssayForm(form);
        scrollToForm(form);
    }

    export function editLine(index:number):void {
        var record = EDDData.Lines[index], form;
        if (!record) {
            console.log('Invalid Line record for editing: ' + index);
            return;
        }

        form = clearLineForm(); // "form" is actually the disclose block
        fillLineForm(form, record);
        updateUILineForm(form);
        scrollToForm(form);
    }


    export function onChangedMetabolicMap() {
        if (this.metabolicMapName) {
            // Update the UI to show the new filename for the metabolic map.
            $("#metabolicMapName").html(this.metabolicMapName);
        } else {
            $("#metabolicMapName").html('(none)');
        }

        if (this.biomassCalculation && this.biomassCalculation != -1) {
            // Calculate carbon balances now that we can.
            this.carbonBalanceData.calculateCarbonBalances(this.metabolicMapID,
                    this.biomassCalculation);

            // Rebuild the CB graphs.
            this.carbonBalanceDisplayIsFresh = false;
            this.rebuildCarbonBalanceGraphs();
        }
    }


    export function rebuildCarbonBalanceGraphs() {
        var cellObjs:DataGridDataCell[],
            group:DataGridColumnGroupSpec = this.linesDataGridSpec.carbonBalanceCol;
        if (this.carbonBalanceDisplayIsFresh) {
            return;
        }
        // Drop any previously created Carbon Balance SVG elements from the DOM.
        this.carbonBalanceData.removeAllCBGraphs();
        cellObjs = [];
        // get all cells from all columns in the column group
        group.memberColumns.forEach((col:DataGridColumnSpec):void => {
            Array.prototype.push.apply(cellObjs, col.getEntireIndex());
        });
        // create carbon balance graph for each cell
        cellObjs.forEach((cell:DataGridDataCell) => {
            this.carbonBalanceData.createCBGraphForLine(cell.recordID, cell.cellElement);
        });
        this.carbonBalanceDisplayIsFresh = true;
    }


    // They want to select a different metabolic map.
    export function onClickedMetabolicMapName():void {
        var ui:StudyMetabolicMapChooser,
            callback:MetabolicMapChooserResult = (error:string,
                metabolicMapID?:number,
                metabolicMapName?:string,
                finalBiomass?:number):void => {
            if (!error) {
                this.metabolicMapID = metabolicMapID;
                this.metabolicMapName = metabolicMapName;
                this.biomassCalculation = finalBiomass;
                this.onChangedMetabolicMap();
            } else {
                console.log("onClickedMetabolicMapName error: " + error);
            }
        };
        ui = new StudyMetabolicMapChooser(false, callback);
    }
};



// The spec object that will be passed to DataGrid to create the Lines table
class DataGridSpecLines extends DataGridSpecBase {

    metaDataIDsUsedInLines:any;
    groupIDsInOrder:any;
    groupIDsToGroupIndexes:any;
    groupIDsToGroupNames:any;
    carbonBalanceCol:DataGridColumnGroupSpec;
    carbonBalanceWidget:DGShowCarbonBalanceWidget;


    constructor() {
        this.findMetaDataIDsUsedInLines();
        this.findGroupIDsAndNames();
        super();
    }


    highlightCarbonBalanceWidget(v:boolean):void {
        this.carbonBalanceWidget.highlight(v);
    }


    enableCarbonBalanceWidget(v:boolean):void {
        this.carbonBalanceWidget.enable(v);
    }


    findMetaDataIDsUsedInLines() {
        var seenHash:any = {};
        // loop lines
        $.each(this.getRecordIDs(), (index, id) => {
            var line = EDDData.Lines[id];
            if (line) {
                $.each(line.meta || {}, (key) => seenHash[key] = true);
            }
        });
        // store all metadata IDs seen
        this.metaDataIDsUsedInLines = Object.keys(seenHash);
    }


    findGroupIDsAndNames() {
        var rowGroups = {};
        // Gather all the row IDs under the group ID each belongs to.
        $.each(this.getRecordIDs(), (index, id) => {
            var line = EDDData.Lines[id], rep = line.replicate;
            if (rep) {
                // use parent replicate as a replicate group ID, push all matching line IDs
                (rowGroups[rep] = rowGroups[rep] || [ rep ]).push(id);
            }
        });
        this.groupIDsToGroupNames = {};
        // For each group ID, just use parent replicate name
        $.each(rowGroups, (group, lines) => {
            this.groupIDsToGroupNames[group] = EDDData.Lines[group].name;
        });
        // alphanumeric sort of group IDs by name attached to those replicate groups
        this.groupIDsInOrder = Object.keys(rowGroups).sort((a,b) => {
            var u:string = this.groupIDsToGroupNames[a], v:string = this.groupIDsToGroupNames[b];
            return u < v ? -1 : u > v ? 1 : 0;
        });
        // Now that they're sorted by name, create a hash for quickly resolving IDs to indexes in
        // the sorted array
        this.groupIDsToGroupIndexes = {};
        $.each(this.groupIDsInOrder, (index, group) => this.groupIDsToGroupIndexes[group] = index);
    }


    // Specification for the table as a whole
    defineTableSpec():DataGridTableSpec {
        return new DataGridTableSpec('lines', { 'name': 'Lines' });
    }


    private loadLineName(index:string):string {
        var line;
        if ((line = EDDData.Lines[index])) {
            return line.name.toUpperCase();
        }
        return '';
    }


    private loadStrainName(index:string):string {
        // ensure a strain ID exists on line, is a known strain, uppercase first found name or '?'
        var line, strain;
        if ((line = EDDData.Lines[index])) {
            if (line.strain && line.strain.length && (strain = EDDData.Strains[line.strain[0]])) {
                return strain.name.toUpperCase();
            }
        }
        return '?';
    }


    private loadFirstCarbonSource(index:string):any {
        // ensure carbon source ID(s) exist on line, ensure at least one source ID, ensure first ID
        // is known carbon source
        var line, source;
        if ((line = EDDData.Lines[index])) {
            if (line.carbon && line.carbon.length && (source = EDDData.CSources[line.carbon[0]])) {
                return source;
            }
        }
        return undefined;
    }


    private loadCarbonSource(index:string):string {
        var source = this.loadFirstCarbonSource(index);
        if (source) {
            return source.name.toUpperCase();
        }
        return '?';
    }


    private loadCarbonSourceLabeling(index:string):string {
        var source = this.loadFirstCarbonSource(index);
        if (source) {
            return source.labeling.toUpperCase();
        }
        return '?';
    }


    private loadExperimenterInitials(index:string):string {
        // ensure index ID exists, ensure experimenter user ID exists, uppercase initials or ?
        var line, experimenter;
        if ((line = EDDData.Lines[index])) {
            if ((experimenter = EDDData.Users[line.experimenter])) {
                return experimenter.initials.toUpperCase();
            }
        }
        return '?';
    }


    private loadLineModification(index:string):number {
        var line;
        if ((line = EDDData.Lines[index])) {
            return line.modified.time;
        }
        return undefined;
    }


    // Specification for the headers along the top of the table
    defineHeaderSpec():DataGridHeaderSpec[] {
        var leftSide:DataGridHeaderSpec[] = [
            new DataGridHeaderSpec(1, 'hLinesName', {
                'name': 'Name',
                'sortBy': this.loadLineName }),
            new DataGridHeaderSpec(2, 'hLinesStrain', {
                'name': 'Strain',
                'sortBy': this.loadStrainName,
                'sortAfter': 0 }),
            new DataGridHeaderSpec(3, 'hLinesCarbon', {
                'name': 'Carbon Source(s)',
                'size': 's',
                'sortBy': this.loadCarbonSource,
                'sortAfter': 0 }),
            new DataGridHeaderSpec(4, 'hLinesLabeling', {
                'name': 'Labeling',
                'size': 's',
                'sortBy': this.loadCarbonSourceLabeling,
                'sortAfter': 0 }),
            new DataGridHeaderSpec(5, 'hLinesCarbonBalance', {
                'name': 'Carbon Balance',
                'size': 's',
                'sortBy': this.loadLineName })
        ];

        // map all metadata IDs to HeaderSpec objects
        var metaDataHeaders:DataGridHeaderSpec[] = this.metaDataIDsUsedInLines.map((id, index) => {
            var mdType = EDDData.MetaDataTypes[id];
            return new DataGridHeaderSpec(6 + index, 'hLinesMeta' + id, {
                'name': mdType.name,
                'size': 's',
                'sortBy': this.makeMetaDataSortFunction(id),
                'sortAfter': 0 });
        });

        var rightSide = [
            new DataGridHeaderSpec(6 + metaDataHeaders.length, 'hLinesExperimenter', {
                'name': 'Experimenter',
                'size': 's',
                'sortBy': this.loadExperimenterInitials,
                'sortAfter': 0 }),
            new DataGridHeaderSpec(7 + metaDataHeaders.length, 'hLinesModified', {
                'name': 'Last Modified',
                'size': 's',
                'sortBy': this.loadLineModification,
                'sortAfter': 0 })
        ];

        return leftSide.concat(metaDataHeaders, rightSide);
    }


    private makeMetaDataSortFunction(id:string) {
        return (i:string) => {
            var line = EDDData.Lines[i];
            if (line && line.meta) {
                return line.meta[id] || '';
            }
            return '';
        }
    }


    // The colspan value for all the cells that are not 'carbon source' or 'labeling'
    // is based on the number of carbon sources for the respective record.
    // Specifically, it's either the number of carbon sources, or 1, whichever is higher.
    private rowSpanForRecord(index) {
        return (EDDData.Lines[index].carbon || []).length || 1;
    }


    generateLineNameCells(gridSpec:DataGridSpecLines, index:string):DataGridDataCell[] {
        var line = EDDData.Lines[index];
        return [
            new DataGridDataCell(gridSpec, index, {
                'checkboxName': 'lineId',
                'checkboxWithID': (id) => { return 'line' + id + 'include'; },
                'sideMenuItems': [
                    '<a href="#editline" class="line-edit-link">Edit Line</a>',
                    '<a href="/export?lineId=' + index + '">Export Data as CSV/Excel</a>',
                    '<a href="/sbml?lineId=' + index + '">Export Data as SBML</a>'
                ],
                'hoverEffect': true,
                'nowrap': true,
                'rowspan': gridSpec.rowSpanForRecord(index),
                'contentString': line.name + (line.ctrl ? '<b class="iscontroldata">C</b>' : '')
            })
        ];
    }


    generateStrainNameCells(gridSpec:DataGridSpecLines, index:string):DataGridDataCell[] {
        var line, content = [];
        if ((line = EDDData.Lines[index])) {
            content = line.strain.map((id) => {
                var strain = EDDData.Strains[id];
                return [ '<a href="', strain.registry_url, '">', strain.name, '</a>' ].join('');
            });
        }
        return [
            new DataGridDataCell(gridSpec, index, {
                'rowspan': gridSpec.rowSpanForRecord(index),
                'contentString': content.join('; ') || '--'
               })
        ];
    }


    generateCarbonSourceCells(gridSpec:DataGridSpecLines, index:string):DataGridDataCell[] {
        var line, strings = ['--'];
        if ((line = EDDData.Lines[index])) {
            if (line.carbon && line.carbon.length) {
                strings = line.carbon.map((id) => { return EDDData.CSources[id].name; });
            }
        }
        return strings.map((name) => {
            return new DataGridDataCell(gridSpec, index, { 'contentString': name })
        });
    }


    generateCarbonSourceLabelingCells(gridSpec:DataGridSpecLines, index:string):DataGridDataCell[] {
        var line, strings = ['--'];
        if ((line = EDDData.Lines[index])) {
            if (line.carbon && line.carbon.length) {
                strings = line.carbon.map((id) => { return EDDData.CSources[id].labeling; });
            }
        }
        return strings.map((labeling) => {
            return new DataGridDataCell(gridSpec, index, { 'contentString': labeling })
        });
    }


    generateCarbonBalanceBlankCells(gridSpec:DataGridSpecLines, index:string):DataGridDataCell[] {
        return [
            new DataGridDataCell(gridSpec, index, {
                'rowspan': gridSpec.rowSpanForRecord(index),
                'minWidth': 200
            })
        ];
    }


    generateExperimenterInitialsCells(gridSpec:DataGridSpecLines, index:string):DataGridDataCell[] {
        var line, exp, content;
        if ((line = EDDData.Lines[index])) {
            if (EDDData.Users && (exp = EDDData.Users[line.experimenter])) {
                content = exp.initials;
            }
        }
        return [
            new DataGridDataCell(gridSpec, index, {
                'rowspan': gridSpec.rowSpanForRecord(index),
                'contentString': content || '?'
            })
        ];
    }


    generateModificationDateCells(gridSpec:DataGridSpecLines, index:string):DataGridDataCell[] {
        return [
            new DataGridDataCell(gridSpec, index, {
                'rowspan': gridSpec.rowSpanForRecord(index),
                'contentString': Utl.JS.timestampToTodayString(EDDData.Lines[index].modified.time)
            })
        ];
    }


    makeMetaDataCellsGeneratorFunction(id) {
        return (gridSpec:DataGridSpecLines, index:string):DataGridDataCell[] => {
            var contentStr = '', line = EDDData.Lines[index], type = EDDData.MetaDataTypes[id];
            if (line && type && line.meta && (contentStr = line.meta[id] || '')) {
                contentStr = [ type.pre || '', contentStr, type.postfix || '' ].join(' ').trim();
            }
            return [
                new DataGridDataCell(gridSpec, index, {
                    'rowspan': gridSpec.rowSpanForRecord(index),
                    'contentString': contentStr
                })
            ];
        }
    }


    // Specification for each of the data columns that will make up the body of the table
    defineColumnSpec():DataGridColumnSpec[] {
        var leftSide:DataGridColumnSpec[],
            metaDataCols:DataGridColumnSpec[],
            rightSide:DataGridColumnSpec[];
        // add click handler for menu on line name cells
        $(this.tableElement).on('click', 'a.line-edit-link', (ev) => {
            StudyD.editLine($(ev.target).closest('.popupcell').find('input').val());
            return false;
        });
        leftSide = [
            new DataGridColumnSpec(1, this.generateLineNameCells),
            new DataGridColumnSpec(2, this.generateStrainNameCells),
            new DataGridColumnSpec(3, this.generateCarbonSourceCells),
            new DataGridColumnSpec(4, this.generateCarbonSourceLabelingCells),
            // The Carbon Balance cells are populated by a callback, triggered when first displayed
            new DataGridColumnSpec(5, this.generateCarbonBalanceBlankCells)
        ];
        metaDataCols = this.metaDataIDsUsedInLines.map((id, index) => {
            return new DataGridColumnSpec(6 + index, this.makeMetaDataCellsGeneratorFunction(id));
        });
        rightSide = [
            new DataGridColumnSpec(6 + metaDataCols.length, this.generateExperimenterInitialsCells),
            new DataGridColumnSpec(7 + metaDataCols.length, this.generateModificationDateCells)
        ];

        return leftSide.concat(metaDataCols, rightSide);
    }


    // Specification for each of the groups that the headers and data columns are organized into
    defineColumnGroupSpec():DataGridColumnGroupSpec[] {
        var topSection:DataGridColumnGroupSpec[] = [
            new DataGridColumnGroupSpec('Line Name', { 'showInVisibilityList': false }),
            new DataGridColumnGroupSpec('Strain'),
            new DataGridColumnGroupSpec('Carbon Source(s)'),
            new DataGridColumnGroupSpec('Labeling'),
            this.carbonBalanceCol = new DataGridColumnGroupSpec('Carbon Balance', {
                'showInVisibilityList': false,    // Has its own header widget
                'hiddenByDefault': true,
                'revealedCallback': StudyD.carbonBalanceColumnRevealedCallback
            })
        ];

        var metaDataColGroups:DataGridColumnGroupSpec[];
        metaDataColGroups = this.metaDataIDsUsedInLines.map((id, index) => {
            var mdType = EDDData.MetaDataTypes[id];
            return new DataGridColumnGroupSpec(mdType.name);
        });

        var bottomSection:DataGridColumnGroupSpec[] = [
            new DataGridColumnGroupSpec('Experimenter', { 'hiddenByDefault': true }),
            new DataGridColumnGroupSpec('Last Modified', { 'hiddenByDefault': true })
        ];

        return topSection.concat(metaDataColGroups, bottomSection);
    }


    // Specification for the groups that rows can be gathered into
    defineRowGroupSpec():any {

        var rowGroupSpec = [];
        for (var x = 0; x < this.groupIDsInOrder.length; x++) {
            var id = this.groupIDsInOrder[x];

            var rowGroupSpecEntry:any = {    // Groups are numbered starting from 0
                name: this.groupIDsToGroupNames[id]
            };
            rowGroupSpec.push(rowGroupSpecEntry);
        }

        return rowGroupSpec;
    }


    // The table element on the page that will be turned into the DataGrid.  Any preexisting table
    // content will be removed.
    getTableElement() {
        return document.getElementById("studyLinesTable");
    }


    // An array of unique identifiers (numbers, not strings), used to identify the records in the
    // data set being displayed
    getRecordIDs() {
        return Object.keys(EDDData.Lines);
    }


    // This is called to generate the array of custom header widgets. The order of the array will be
    // the order they are added to the header bar. It's perfectly fine to return an empty array.
    createCustomHeaderWidgets(dataGrid:DataGrid):DataGridHeaderWidget[] {
        var widgetSet:DataGridHeaderWidget[] = [];

        // Create a single widget for substring searching
        var searchLinesWidget = new DGLinesSearchWidget(dataGrid, this, 'Search Lines', 30, false);
        widgetSet.push(searchLinesWidget);
        // A "Carbon Balance" checkbox
        var showCarbonBalanceWidget = new DGShowCarbonBalanceWidget(dataGrid, this);
        showCarbonBalanceWidget.displayBeforeViewMenu(true);
        widgetSet.push(showCarbonBalanceWidget);
        this.carbonBalanceWidget = showCarbonBalanceWidget;
        // A "deselect all" button
        var deselectAllWidget = new DGDeselectAllWidget(dataGrid, this);
        deselectAllWidget.displayBeforeViewMenu(true);
        widgetSet.push(deselectAllWidget);
        // A "select all" button
        var selectAllWidget = new DGSelectAllWidget(dataGrid, this);
        selectAllWidget.displayBeforeViewMenu(true);
        widgetSet.push(selectAllWidget);
        return widgetSet;
    }


    // This is called to generate the array of custom options menu widgets. The order of the array
    // will be the order they are displayed in the menu. Empty array = OK.
    createCustomOptionsWidgets(dataGrid:DataGrid):DataGridOptionWidget[] {
        var widgetSet:DataGridOptionWidget[] = [];

        // Create a single widget for showing disabled Lines
        var groupLinesWidget = new DGGroupStudyReplicatesWidget(dataGrid, this);
        widgetSet.push(groupLinesWidget);
        var disabledLinesWidget = new DGDisabledLinesWidget(dataGrid, this);
        widgetSet.push(disabledLinesWidget);
        return widgetSet;
    }


    // This is called after everything is initialized, including the creation of the table content.
    onInitialized(dataGrid:DataGrid):void {

        // Wire up the 'action panels' for the Lines and Assays sections
        var linesTable = this.getTableElement();
        $(linesTable).on('change', ':checkbox', () => StudyD.queueLinesActionPanelShow());

        // This calls down into the instantiated widget and alters its styling,
        // so we need to do it after the table has been created.
        this.enableCarbonBalanceWidget(false);

        // Wire-in our custom edit fields for the Studies page, and continue with general init
        StudyD.prepareAfterLinesTable();
    }
}



// When unchecked, this hides the set of Lines that are marked as disabled.
class DGDisabledLinesWidget extends DataGridOptionWidget {

    createElements(uniqueID:any):void {
        var cbID:string = this.dataGridSpec.tableSpec.id+'ShowDLinesCB'+uniqueID;
        var cb:HTMLInputElement = this._createCheckbox(cbID, cbID, '1');
        $(cb).click( (e) => this.dataGridOwnerObject.clickedOptionWidget(e) );
        if (this.isEnabledByDefault()) {
            cb.setAttribute('checked', 'checked');
        }
        this.checkBoxElement = cb;
        this.labelElement = this._createLabel('Show Disabled', cbID);;
        this._createdElements = true;
    }


    applyFilterToIDs(rowIDs:string[]):string[] {

        var checked:boolean = false;
        if (this.checkBoxElement.checked) {
            checked = true;
        }
        // If the box is checked, return the set of IDs unfiltered
        if (checked) {
            return rowIDs;
        }

        var filteredIDs = [];
        for (var r = 0; r < rowIDs.length; r++) {
            var id = rowIDs[r];
            // Here is the condition that determines whether the rows associated with this ID are
            // shown or hidden.
            if (EDDData.Lines[id].active) {
                filteredIDs.push(id);
            }
        }
        return filteredIDs;
    }


    initialFormatRowElementsForID(dataRowObjects:any, rowID:string):any {
        if (!EDDData.Lines[rowID].active) {
            $.each(dataRowObjects, (x, row) => $(row.getElement()).addClass('disabledRecord'));
        }
    }
}



// A widget to toggle replicate grouping on and off
class DGGroupStudyReplicatesWidget extends DataGridOptionWidget {

    createElements(uniqueID:any):void {
        var pThis = this;
        var cbID:string = this.dataGridSpec.tableSpec.id+'GroupStudyReplicatesCB'+uniqueID;
        var cb:HTMLInputElement = this._createCheckbox(cbID, cbID, '1');
        $(cb).click(
            function(e) {
                if (pThis.checkBoxElement.checked) {
                    pThis.dataGridOwnerObject.turnOnRowGrouping();
                } else {
                    pThis.dataGridOwnerObject.turnOffRowGrouping();
                }
            }
        );
        if (this.isEnabledByDefault()) {
            cb.setAttribute('checked', 'checked');
        }
        this.checkBoxElement = cb;
        this.labelElement = this._createLabel('Group Replicates', cbID);
        this._createdElements = true;
    }
}



// This is a DataGridHeaderWidget derived from DGSearchWidget. It's a search field that offers
// options for additional data types, querying the server for results.
class DGLinesSearchWidget extends DGSearchWidget {

    searchDisclosureElement:any;


    constructor(dataGridOwnerObject:any, dataGridSpec:any, placeHolder:string, size:number,
            getsFocus:boolean) {
        super(dataGridOwnerObject, dataGridSpec, placeHolder, size, getsFocus);
    }


    // The uniqueID is provided to assist the widget in avoiding collisions when creating input
    // element labels or other things requiring an ID.
    createElements(uniqueID:any):void {
        super.createElements(uniqueID);
        this.createdElements(true);
    }


    // This is called to append the widget elements beneath the given element. If the elements have
    // not been created yet, they are created, and the uniqueID is passed along.
    appendElements(container:any, uniqueID:any):void {
        if (!this.createdElements()) {
            this.createElements(uniqueID);
        }
        container.appendChild(this.element);
    }
}



// A header widget to prepare the Carbon Balance table cells, and show or hide them.
class DGShowCarbonBalanceWidget extends DataGridHeaderWidget {

    checkBoxElement:any;
    labelElement:any;
    highlighted:boolean;
    checkboxEnabled:boolean;

    // store more specific type of spec to get to carbonBalanceCol later
    private _lineSpec:DataGridSpecLines;

    constructor(dataGridOwnerObject:DataGrid, dataGridSpec:DataGridSpecLines) {
        super(dataGridOwnerObject, dataGridSpec);
        this.checkboxEnabled = true;
        this.highlighted = false;
        this._lineSpec = dataGridSpec;
    }


    createElements(uniqueID:any):void {
        var cbID:string = this.dataGridSpec.tableSpec.id + 'CarBal' + uniqueID;
        var cb:HTMLInputElement = this._createCheckbox(cbID, cbID, '1');
        cb.className = 'tableControl';
        $(cb).click((ev:JQueryMouseEventObject):void => {
            this.activateCarbonBalance();
        });

        var label:HTMLElement = this._createLabel('Carbon Balance', cbID);

        var span:HTMLElement = document.createElement("span");
        span.className = 'tableControl';
        span.appendChild(cb);
        span.appendChild(label);

        this.checkBoxElement = cb;
        this.labelElement = label;
        this.element = span;
        this.createdElements(true);
    }

    highlight(h:boolean):void {
        this.highlighted = h;
        if (this.checkboxEnabled) {
            if (h) {
                this.labelElement.style.color = 'red';
            } else {
                this.labelElement.style.color = '';
            }
        }
    }

    enable(h:boolean):void {
        this.checkboxEnabled = h;
        if (h) {
            this.highlight(this.highlighted);
            this.checkBoxElement.removeAttribute('disabled');
        } else {
            this.labelElement.style.color = 'gray';
            this.checkBoxElement.setAttribute('disabled', true);
        }
    }

    private activateCarbonBalance():void {
        var ui:FullStudyBiomassUI,
            callback:FullStudyBiomassUIResultsCallback;
        callback = (error:string,
                metabolicMapID?:number,
                metabolicMapFilename?:string,
                finalBiomass?:number):void => {
            if (!error) {
                StudyD.metabolicMapID = metabolicMapID;
                StudyD.metabolicMapName = metabolicMapFilename;
                StudyD.biomassCalculation = finalBiomass;
                StudyD.onChangedMetabolicMap();
                this.checkBoxElement.checked = true;
                this.dataGridOwnerObject.showColumn(this._lineSpec.carbonBalanceCol);
            }
        };
        if (this.checkBoxElement.checked) {
            // We need to get a biomass calculation to multiply against OD.
            // Have they set this up yet?
            if (!StudyD.biomassCalculation || StudyD.biomassCalculation === -1) {
                this.checkBoxElement.checked = false;
                // Must setup the biomass
                ui = new FullStudyBiomassUI(callback);
            } else {
                this.dataGridOwnerObject.showColumn(this._lineSpec.carbonBalanceCol);
            }
        } else {
            this.dataGridOwnerObject.hideColumn(this._lineSpec.carbonBalanceCol);
        }
    }
}



class DataGridAssays extends DataGrid {


    sectionCurrentlyDisclosed:boolean;
    graphRefreshTimerID:any;
    // Right now we're not actually using the contents of this array, just
    // checking to see if it's non-empty.
    recordsCurrentlyInvalidated:number[];


    constructor(dataGridSpec:DataGridSpecBase) {
        this.recordsCurrentlyInvalidated = [];
        this.sectionCurrentlyDisclosed = false;
        super(dataGridSpec);
    }


    invalidateAssayRecords(records:number[]):void {
        this.recordsCurrentlyInvalidated = this.recordsCurrentlyInvalidated.concat(records);
        if (!this.recordsCurrentlyInvalidated.length) {
            return;
        }
        if (this.sectionCurrentlyDisclosed) {
            this.triggerAssayRecordsRefresh();
        }
    }


    clickedDisclose(disclose:boolean):void {
        var spec:DataGridSpecAssays = this.getSpec();
        var table = spec.getTableElement();
        var div = spec.undisclosedSectionDiv;
        if (!div || !table) { return; }
        if (disclose) {
            this.sectionCurrentlyDisclosed = true;
            // Start a timer to wait before calling the routine that remakes a table. This breaks up
            // table recreation into separate events, so the browser can update UI.
            if (this.recordsCurrentlyInvalidated.length) {
                setTimeout(() => this.triggerAssayRecordsRefresh(), 10);
            }
        } else {
            this.sectionCurrentlyDisclosed = false;
        }
    }


    triggerAssayRecordsRefresh():void {
        try {
            this.triggerDataReset();
            this.recordsCurrentlyInvalidated = [];
            this.queueGraphRemake();
        } catch (e) {
            console.log('Failed to execute records refresh: ' + e);
        }
    }


    private _cancelGraph() {
        if (this.graphRefreshTimerID) {
            clearTimeout(this.graphRefreshTimerID);
            delete this.graphRefreshTimerID;
        }
    }


    // Start a timer to wait before calling the routine that remakes the graph.
    queueGraphRemake() {
        this._cancelGraph();
        this.graphRefreshTimerID = setTimeout( () => this.remakeGraphArea(), 100 );
    }


    remakeGraphArea() {
        var spec:DataGridSpecAssays = this.getSpec(), g, convert, compare;
        // if called directly, cancel any pending requests in "queue"
        this._cancelGraph();

        if (!StudyDGraphing || !spec || !spec.graphObject) {
            return;
        }

        g = spec.graphObject;
        //g.clearAllSets();

        var dataSets = [];
        spec.getRecordIDs().forEach((id) => {
            var assay:any = EDDData.Assays[id] || {},
                line:any = EDDData.Lines[assay.lid] || {},
                measures;
            if (!assay.active || !line.active) { return; }
            measures = assay.measures || [];
            measures.forEach((m) => {
                var measure = EDDData.AssayMeasurements[m], set;
                var name = assay.name;
                var singleAssayObj = GraphHelperMethods.transformSingleLineItem(EDDData, measure, name);

                if (line.control) set.iscontrol = true;
                dataSets.push(singleAssayObj);
            });
        });

        g.addNewSet(dataSets);
    }


    // Note: Currently not being called.
    resizeGraph(g) {
        var spec:DataGridSpecAssays = this.getSpec();
        var graphObj = spec.graphObject;
        if (!graphObj) {
            return;
        }
        if (!graphObj.plotObject) {
            return;
        }

        graphObj.plotObject.resize();
        graphObj.plotObject.setupGrid();
        graphObj.plotObject.draw();
    }
}



// The spec object that will be passed to DataGrid to create the Assays table(s)
class DataGridSpecAssays extends DataGridSpecBase {

    protocolID:any;
    protocolName:string;
    assayIDsInProtocol:number[];
    metaDataIDsUsedInAssays:any;
    maximumXValueInData:number;

    undisclosedSectionDiv:any;

    measuringTimesHeaderSpec:DataGridHeaderSpec;
    graphAreaHeaderSpec:DataGridHeaderSpec;

    graphObject:any;


    constructor(protocolID) {
        this.protocolID = protocolID;
        this.protocolName = EDDData.Protocols[protocolID].name;
        this.graphObject = null;
        this.measuringTimesHeaderSpec = null;
        this.graphAreaHeaderSpec = null;
        this.refreshIDList();
        this.findMaximumXValueInData();
        this.findMetaDataIDsUsedInAssays();
        super();
    }


    refreshIDList():void {
        // Find out which protocols have assays with measurements - disabled or no
        this.assayIDsInProtocol = [];
        $.each(EDDData.Assays, (assayId:string, assay:AssayRecord):void => {
            var line:LineRecord;
            if (this.protocolID !== assay.pid) {
                // skip assays for other protocols
            } else if (!(line = EDDData.Lines[assay.lid]) || !line.active) {
                // skip assays without a valid line or with a disabled line
            } else {
                this.assayIDsInProtocol.push(assay.id);
            }
        });
    }


    // An array of unique identifiers, used to identify the records in the data set being displayed
    getRecordIDs():any[] {
        return this.assayIDsInProtocol;
    }


    // This is an override.  Called when a data rest is triggered, but before the table rows are
    // rebuilt.
    onDataReset(dataGrid:DataGrid):void {
        this.findMaximumXValueInData();
        if (this.measuringTimesHeaderSpec && this.measuringTimesHeaderSpec.element) {
            $(this.measuringTimesHeaderSpec.element).children(':first').text(
                    'Measuring Times (Range 0 to ' + this.maximumXValueInData + ')');
        }
    }


    // The table element on the page that will be turned into the DataGrid.  Any preexisting table
    // content will be removed.
    getTableElement() {
        var section, protocolDiv, titleDiv, titleLink, table,
            p = this.protocolID,
            tableID:string = 'pro' + p + 'assaystable';
        // If we can't find a table, we insert a click-to-disclose div, and then a table directly
        // after it.
        if ($('#' + tableID).size() === 0) {
            section = $('#assaysSection');
            protocolDiv = $('<div>').addClass('disclose discloseHide').appendTo(section);
            this.undisclosedSectionDiv = protocolDiv[0];
            titleDiv = $('<div>').addClass('sectionChapter').appendTo(protocolDiv);
            titleLink = $('<span>').addClass('discloseLink')
                    .text(this.protocolName + ' Assays')
                    .appendTo(titleDiv);
            table = $(document.createElement("table"))
                    .attr('id', tableID).addClass('discloseBody')
                    .appendTo(protocolDiv);
            // Make sure the actions panel remains at the bottom.
            $('#assaysActionPanel').appendTo(section);
        }
        return document.getElementById(tableID);
    }


    // Specification for the table as a whole
    defineTableSpec():DataGridTableSpec {
        return new DataGridTableSpec('assays'+this.protocolID, {
            'defaultSort': 1
        });
    }


    findMetaDataIDsUsedInAssays() {
        var seenHash:any = {};
        this.metaDataIDsUsedInAssays = [];
        this.getRecordIDs().forEach((assayId) => {
            var assay = EDDData.Assays[assayId];
            $.each(assay.meta || {}, (metaId) => { seenHash[metaId] = true; });
        });
        [].push.apply(this.metaDataIDsUsedInAssays, Object.keys(seenHash));
    }


    findMaximumXValueInData():void {
        var maxForAll:number = 0;
        // reduce to find highest value across all records
        maxForAll = this.getRecordIDs().reduce((prev:number, assayId) => {
            var assay = EDDData.Assays[assayId], measures, maxForRecord;
            measures = assay.measures || [];
            // reduce to find highest value across all measures
            maxForRecord = measures.reduce((prev:number, measureId) => {
                var lookup:any = EDDData.AssayMeasurements || {},
                    measure:any = lookup[measureId] || {},
                    maxForMeasure;
                // reduce to find highest value across all data in measurement
                maxForMeasure = (measure.values || []).reduce((prev:number, point) => {
                    return Math.max(prev, point[0][0]);
                }, 0);
                return Math.max(prev, maxForMeasure);
            }, 0);
            return Math.max(prev, maxForRecord);
        }, 0);
        // Anything above 0 is acceptable, but 0 will default instead to 1.
        this.maximumXValueInData = maxForAll || 1;
    }


    private loadAssayName(index:any):string {
        // In an old typical EDDData.Assays record this string is currently pre-assembled and stored
        // in 'fn'. But we're phasing that out.
        var assay, line;
        if ((assay = EDDData.Assays[index])) {
            if ((line = EDDData.Lines[assay.lid])) {
                return [line.n, this.protocolName, assay.name].join('-').toUpperCase();
            }
        }
        return '';
    }


    private loadExperimenterInitials(index:any):string {
        // ensure index ID exists, ensure experimenter user ID exists, uppercase initials or ?
        var assay, experimenter;
        if ((assay = EDDData.Assays[index])) {
            if ((experimenter = EDDData.Users[assay.exp])) {
                return experimenter.initials.toUpperCase();
            }
        }
        return '?';
    }


    private loadAssayModification(index:any):number {
        return EDDData.Assays[index].mod;
    }


    // Specification for the headers along the top of the table
    defineHeaderSpec():DataGridHeaderSpec[] {
        // map all metadata IDs to HeaderSpec objects
        var metaDataHeaders:DataGridHeaderSpec[] = this.metaDataIDsUsedInAssays.map((id, index) => {
            var mdType = EDDData.MetaDataTypes[id];
            return new DataGridHeaderSpec(2 + index, 'hAssaysMeta'+this.protocolID+'id' + id, {
                'name': mdType.name,
                'headerRow': 2,
                'size': 's',
                'sortBy': this.makeMetaDataSortFunction(id),
                'sortAfter': 1
            });
        });

        this.graphAreaHeaderSpec = new DataGridHeaderSpec(8 + metaDataHeaders.length,
                'hAssaysGraph' + this.protocolID, { 'colspan': 7 + metaDataHeaders.length });

        var leftSide:DataGridHeaderSpec[] = [
            this.graphAreaHeaderSpec,
            new DataGridHeaderSpec(1, 'hAssaysName'+this.protocolID, {
                'name': 'Name',
                'headerRow': 2,
                'sortBy': this.loadAssayName
            })
        ];

        this.measuringTimesHeaderSpec = new DataGridHeaderSpec(5 + metaDataHeaders.length,
                'hAssaysMTimes'+this.protocolID, { 'name': 'Measuring Times', 'headerRow': 2 });

        var rightSide = [
            new DataGridHeaderSpec(2 + metaDataHeaders.length,
                    'hAssaysMName' + this.protocolID,
                    { 'name': 'Measurement', 'headerRow': 2 }),
            new DataGridHeaderSpec(3 + metaDataHeaders.length,
                    'hAssaysUnits' + this.protocolID,
                    { 'name': 'Units', 'headerRow': 2 }),
            new DataGridHeaderSpec(4 + metaDataHeaders.length,
                    'hAssaysCount' + this.protocolID,
                    { 'name': 'Count', 'headerRow': 2 }),
            this.measuringTimesHeaderSpec,
            new DataGridHeaderSpec(6 + metaDataHeaders.length,
                    'hAssaysExperimenter' + this.protocolID,
                    {
                        'name': 'Experimenter',
                        'headerRow': 2,
                        'sortBy': this.loadExperimenterInitials,
                        'sortAfter': 1
                    }),
            new DataGridHeaderSpec(7 + metaDataHeaders.length,
                    'hAssaysModified' + this.protocolID,
                    {
                        'name': 'Last Modified',
                        'headerRow': 2,
                        'sortBy': this.loadAssayModification,
                        'sortAfter': 1
                    })
        ];

        return leftSide.concat(metaDataHeaders, rightSide);
    }


    private makeMetaDataSortFunction(id) {
        return (i) => {
            var record = EDDData.Assays[i];
            if (record && record.meta) {
                return record.meta[id] || '';
            }
            return '';
        }
    }


    // The colspan value for all the cells that are assay-level (not measurement-level) is based on
    // the number of measurements for the respective record. Specifically, it's the number of
    // metabolite measurements, plus 1 if there are transcriptomics measurements, plus 1 if there
    // are proteomics measurements, all added together.  (Or 1, whichever is higher.)
    private rowSpanForRecord(index):number {
        var rec = EDDData.Assays[index];
        var v:number = ((rec.metabolites || []).length +
                        ((rec.transcriptions || []).length ? 1 : 0) +
                        ((rec.proteins || []).length ? 1 : 0)) || 1;
        return v;
    }


    generateAssayNameCells(gridSpec:DataGridSpecAssays, index:string):DataGridDataCell[] {
        var record = EDDData.Assays[index], line = EDDData.Lines[record.lid], sideMenuItems = [
            '<a class="assay-edit-link">Edit Assay</a>',
            '<a class="assay-reload-link">Reload Data</a>',
            '<a href="/export?assayId=' + index + '">Export Data as CSV/etc</a>'
        ];
        // TODO we probably don't want to special-case like this by name
        if (gridSpec.protocolName == "Transcriptomics") {
            sideMenuItems.push('<a href="import/rnaseq/edgepro?assay='+index+'">Import RNA-seq data from EDGE-pro</a>');
        }
        return [
            new DataGridDataCell(gridSpec, index, {
                'checkboxName': 'assayId',
                'checkboxWithID': (id) => { return 'assay' + id + 'include'; },
                'sideMenuItems': sideMenuItems,
                'hoverEffect': true,
                'nowrap': true,
                'rowspan': gridSpec.rowSpanForRecord(index),
                'contentString': [line.name, gridSpec.protocolName, record.name].join('-')
            })
        ];
    }


    makeMetaDataCellsGeneratorFunction(id) {
        return (gridSpec:DataGridSpecAssays, index:string):DataGridDataCell[] => {
            var contentStr = '', assay = EDDData.Assays[index], type = EDDData.MetaDataTypes[id];
            if (assay && type && assay.meta && (contentStr = assay.meta[id] || '')) {
                contentStr = [ type.pre || '', contentStr, type.postfix || '' ].join(' ').trim();
            }
            return [
                new DataGridDataCell(gridSpec, index, {
                    'rowspan': gridSpec.rowSpanForRecord(index),
                    'contentString': contentStr
                })
            ];
        }
    }


    private generateMeasurementCells(gridSpec:DataGridSpecAssays, index:string,
            opt:any):DataGridDataCell[] {
        var record = EDDData.Assays[index], cells = [],
            factory = ():DataGridDataCell => new DataGridDataCell(gridSpec, index);

        if ((record.metabolites || []).length > 0) {
            if (EDDData.AssayMeasurements === undefined) {
                cells.push(new DataGridLoadingCell(gridSpec, index,
                        { 'rowspan': record.metabolites.length }));
            } else {
                // convert IDs to measurements, sort by name, then convert to cell objects
                cells = record.metabolites.map(opt.metaboliteToValue)
                        .sort(opt.metaboliteValueSort)
                        .map(opt.metaboliteValueToCell);
            }
        }
        if ((record.general || []).length > 0) {
            if (EDDData.AssayMeasurements === undefined) {
                cells.push(new DataGridLoadingCell(gridSpec, index,
                    { 'rowspan': record.general.length }));
            } else {
                // convert IDs to measurements, sort by name, then convert to cell objects
                cells = record.general.map(opt.metaboliteToValue)
                    .sort(opt.metaboliteValueSort)
                    .map(opt.metaboliteValueToCell);
            }
        }
        // generate only one cell if there is any transcriptomics data
        if ((record.transcriptions || []).length > 0) {
            if (EDDData.AssayMeasurements === undefined) {
                cells.push(new DataGridLoadingCell(gridSpec, index));
            } else {
                cells.push(opt.transcriptToCell(record.transcriptions));
            }
        }
        // generate only one cell if there is any proteomics data
        if ((record.proteins || []).length > 0) {
            if (EDDData.AssayMeasurements === undefined) {
                cells.push(new DataGridLoadingCell(gridSpec, index));
            } else {
                cells.push(opt.proteinToCell(record.proteins));
            }
        }
        // generate a loading cell if none created by measurements
        if (!cells.length) {
            if (record.count) {
                // we have a count, but no data yet; still loading
                cells.push(new DataGridLoadingCell(gridSpec, index));
            } else if (opt.empty) {
                cells.push(opt.empty.call({}));
            } else {
                cells.push(factory());
            }
        }
        return cells;
    }


    generateMeasurementNameCells(gridSpec:DataGridSpecAssays, index:string):DataGridDataCell[] {
        var record = EDDData.Assays[index];
        return gridSpec.generateMeasurementCells(gridSpec, index, {
            'metaboliteToValue': (measureId) => {
                var measure:any = EDDData.AssayMeasurements[measureId] || {},
                    mtype:any = EDDData.MeasurementTypes[measure.type] || {};
                return { 'name': mtype.name || '', 'id': measureId };
            },
            'metaboliteValueSort': (a:any, b:any) => {
                var y = a.name.toLowerCase(), z = b.name.toLowerCase();
                return (<any>(y > z) - <any>(z > y));
            },
            'metaboliteValueToCell': (value) => {
                return new DataGridDataCell(gridSpec, value.id, {
                    'hoverEffect': true,
                    'checkboxName': 'measurementId',
                    'checkboxWithID': () => { return 'measurement' + value.id + 'include'; },
                    'contentString': value.name
                });
            },
            'transcriptToCell': (ids:any[]) => {
                return new DataGridDataCell(gridSpec, index, {
                  'contentString': 'Transcriptomics Data'
                });
            },
            'proteinToCell': (ids:any[]) => {
                return new DataGridDataCell(gridSpec, index, {
                  'contentString': 'Proteomics Data'
                });
            },
            "empty": () => new DataGridDataCell(gridSpec, index, {
                'contentString': '<i>No Measurements</i>'
            })
        });
    }


    generateUnitsCells(gridSpec:DataGridSpecAssays, index:string):DataGridDataCell[] {
        return gridSpec.generateMeasurementCells(gridSpec, index, {
            'metaboliteToValue': (measureId) => {
                var measure:any = EDDData.AssayMeasurements[measureId] || {},
                    mtype:any = EDDData.MeasurementTypes[measure.type] || {},
                    unit:any = EDDData.UnitTypes[measure.y_units] || {};
                return { 'name': mtype.name || '', 'id': measureId, 'unit': unit.name || '' };
            },
            'metaboliteValueSort': (a:any, b:any) => {
                var y = a.name.toLowerCase(), z = b.name.toLowerCase();
                return (<any>(y > z) - <any>(z > y));
            },
            'metaboliteValueToCell': (value) => {
                return new DataGridDataCell(gridSpec, index, {
                    'contentString': value.unit
                });
            },
            'transcriptToCell': (ids:any[]) => {
                return new DataGridDataCell(gridSpec, index, {
                  'contentString': 'RPKM'
                });
            },
            'proteinToCell': (ids:any[]) => {
                return new DataGridDataCell(gridSpec, index, {
                  'contentString': '' // TODO: what are proteomics measurement units?
                });
            }
        });
    }


    generateCountCells(gridSpec:DataGridSpecAssays, index:string):DataGridDataCell[] {
        // function to use in Array#reduce to count all the values in a set of measurements
        var reduceCount = (prev:number, measureId) => {
            var measure:any = EDDData.AssayMeasurements[measureId] || {};
            return prev + (measure.values || []).length;
        };
        return gridSpec.generateMeasurementCells(gridSpec, index, {
            'metaboliteToValue': (measureId) => {
                var measure:any = EDDData.AssayMeasurements[measureId] || {},
                    mtype:any = EDDData.MeasurementTypes[measure.type] || {};
                return { 'name': mtype.name || '', 'id': measureId, 'measure': measure };
            },
            'metaboliteValueSort': (a:any, b:any) => {
                var y = a.name.toLowerCase(), z = b.name.toLowerCase();
                return (<any>(y > z) - <any>(z > y));
            },
            'metaboliteValueToCell': (value) => {
                return new DataGridDataCell(gridSpec, index, {
                    'contentString': [ '(', (value.measure.values || []).length, ')'].join('')
                });
            },
            'transcriptToCell': (ids:any[]) => {
                return new DataGridDataCell(gridSpec, index, {
                    'contentString': [ '(', ids.reduce(reduceCount, 0), ')'].join('')
                });
            },
            'proteinToCell': (ids:any[]) => {
                return new DataGridDataCell(gridSpec, index, {
                    'contentString': [ '(', ids.reduce(reduceCount, 0), ')'].join('')
                });
            }
        });
    }


    generateMeasuringTimesCells(gridSpec:DataGridSpecAssays, index:string):DataGridDataCell[] {
        var tupleTimeCount = (value, key) => { return [[ key, value ]]; },
            sortByTime = (a:any, b:any) => {
                var y = parseFloat(a[0]), z = parseFloat(b[0]);
                return (<any>(y > z) - <any>(z > y));
            },
            svgCellForTimeCounts = (ids:any[]) => {
                var consolidated, svg = '', timeCount = {};
                // count values at each x for all measurements
                ids.forEach((measureId) => {
                    var measure:any = EDDData.AssayMeasurements[measureId] || {},
                        data:any[] = measure.values || [];
                    data.forEach((point) => {
                        timeCount[point[0][0]] = timeCount[point[0][0]] || 0;
                        // Typescript compiler does not like using increment operator on expression
                        ++timeCount[point[0][0]];
                    });
                });
                // map the counts to [x, y] tuples, sorted by x value
                consolidated = $.map(timeCount, tupleTimeCount).sort(sortByTime);
                // generate SVG string
                if (consolidated.length) {
                    svg = gridSpec.assembleSVGStringForDataPoints(consolidated, '');
                }
                return new DataGridDataCell(gridSpec, index, {
                  'contentString': svg
                });
            };
        return gridSpec.generateMeasurementCells(gridSpec, index, {
            'metaboliteToValue': (measureId) => {
                var measure:any = EDDData.AssayMeasurements[measureId] || {},
                    mtype:any = EDDData.MeasurementTypes[measure.type] || {};
                return { 'name': mtype.name || '', 'id': measureId, 'measure': measure };
            },
            'metaboliteValueSort': (a:any, b:any) => {
                var y = a.name.toLowerCase(), z = b.name.toLowerCase();
                return (<any>(y > z) - <any>(z > y));
            },
            'metaboliteValueToCell': (value) => {
                var measure = value.measure || {},
                    format = measure.format === 1 ? 'carbon' : '',
                    data = value.measure.values || [],
                    svg = gridSpec.assembleSVGStringForDataPoints(data, format);
                return new DataGridDataCell(gridSpec, index, {
                    'contentString': svg
                });
            },
            'transcriptToCell': svgCellForTimeCounts,
            'proteinToCell': svgCellForTimeCounts
        });
    }


    generateExperimenterCells(gridSpec:DataGridSpecAssays, index:string):DataGridDataCell[] {
        var exp = EDDData.Assays[index].exp;
        var uRecord = EDDData.Users[exp];
        return [
            new DataGridDataCell(gridSpec, index, {
                'rowspan': gridSpec.rowSpanForRecord(index),
                'contentString': uRecord ? uRecord.initials : '?'
            })
        ];
    }


    generateModificationDateCells(gridSpec:DataGridSpecAssays, index:string):DataGridDataCell[] {
        return [
            new DataGridDataCell(gridSpec, index, {
                'rowspan': gridSpec.rowSpanForRecord(index),
                'contentString': Utl.JS.timestampToTodayString(EDDData.Assays[index].mod)
            })
        ];
    }


    assembleSVGStringForDataPoints(points, format:string):string {
        var svg = '<svg xmlns="http://www.w3.org/2000/svg" version="1.2" width="100%" height="10px"\
                    viewBox="0 0 470 10" preserveAspectRatio="none">\
                <style type="text/css"><![CDATA[\
                        .cP { stroke:rgba(0,0,0,1); stroke-width:4px; stroke-linecap:round; }\
                        .cV { stroke:rgba(0,0,230,1); stroke-width:4px; stroke-linecap:round; }\
                        .cE { stroke:rgba(255,128,0,1); stroke-width:4px; stroke-linecap:round; }\
                    ]]></style>\
                <path fill="rgba(0,0,0,0.0.05)"\
                        stroke="rgba(0,0,0,0.05)"\
                        d="M10,5h450"\
                        style="stroke-width:2px;"\
                        stroke-width="2"></path>';
        var paths = [ svg ];
        points.sort((a,b) => { return a[0] - b[0]; }).forEach((point) => {
            var x = point[0][0],
                y = point[1][0],
                rx = ((x / this.maximumXValueInData) * 450) + 10,
                tt = [y, ' at ', x, 'h'].join('');
            paths.push(['<path class="cE" d="M', rx, ',5v4"></path>'].join(''));
            if (y === null) {
                paths.push(['<path class="cE" d="M', rx, ',2v6"></path>'].join(''));
                return;
            }
            paths.push(['<path class="cP" d="M', rx, ',1v4"></path>'].join(''));
            if (format === 'carbon') {
                paths.push(['<path class="cV" d="M', rx, ',1v8"><title>', tt, '</title></path>'].join(''));
            } else {
                paths.push(['<path class="cP" d="M', rx, ',1v8"><title>', tt, '</title></path>'].join(''));
            }
        });
        paths.push('</svg>');
        return paths.join('\n');
    }


    // Specification for each of the data columns that will make up the body of the table
    defineColumnSpec():DataGridColumnSpec[] {
        var leftSide:DataGridColumnSpec[],
            metaDataCols:DataGridColumnSpec[],
            rightSide:DataGridColumnSpec[];
        // add click handler for menu on assay name cells
        $(this.tableElement).on('click', 'a.assay-edit-link', (ev) => {
            StudyD.editAssay($(ev.target).closest('.popupcell').find('input').val());
            return false;
        }).on('click', 'a.assay-reload-link', (ev:JQueryMouseEventObject):boolean => {
            var id = $(ev.target).closest('.popupcell').find('input').val(),
                assay:AssayRecord = EDDData.Assays[id];
            if (assay) {
                StudyD.requestAssayData(assay);
            }
            return false;
        });
        leftSide = [
            new DataGridColumnSpec(1, this.generateAssayNameCells)
           ];

        metaDataCols = this.metaDataIDsUsedInAssays.map((id, index) => {
            var mdType = EDDData.MetaDataTypes[id];
            return new DataGridColumnSpec(2 + index, this.makeMetaDataCellsGeneratorFunction(id));
        });

        rightSide = [
            new DataGridColumnSpec(2 + metaDataCols.length, this.generateMeasurementNameCells),
            new DataGridColumnSpec(3 + metaDataCols.length, this.generateUnitsCells),
            new DataGridColumnSpec(4 + metaDataCols.length, this.generateCountCells),
            new DataGridColumnSpec(5 + metaDataCols.length, this.generateMeasuringTimesCells),
            new DataGridColumnSpec(6 + metaDataCols.length, this.generateExperimenterCells),
            new DataGridColumnSpec(7 + metaDataCols.length, this.generateModificationDateCells)
        ];

        return leftSide.concat(metaDataCols, rightSide);
    }


    // Specification for each of the groups that the headers and data columns are organized into
    defineColumnGroupSpec():DataGridColumnGroupSpec[] {
        var topSection:DataGridColumnGroupSpec[] = [
            new DataGridColumnGroupSpec('Name', { 'showInVisibilityList': false })
        ];

        var metaDataColGroups:DataGridColumnGroupSpec[];
        metaDataColGroups = this.metaDataIDsUsedInAssays.map((id, index) => {
            var mdType = EDDData.MetaDataTypes[id];
            return new DataGridColumnGroupSpec(mdType.name);
        });

        var bottomSection:DataGridColumnGroupSpec[] = [
            new DataGridColumnGroupSpec('Measurement', { 'showInVisibilityList': false }),
            new DataGridColumnGroupSpec('Units', { 'showInVisibilityList': false }),
            new DataGridColumnGroupSpec('Count', { 'showInVisibilityList': false }),
            new DataGridColumnGroupSpec('Measuring Times', { 'showInVisibilityList': false }),
            new DataGridColumnGroupSpec('Experimenter', { 'hiddenByDefault': true }),
            new DataGridColumnGroupSpec('Last Modified', { 'hiddenByDefault': true })
        ];

        return topSection.concat(metaDataColGroups, bottomSection);
    }


    // This is called to generate the array of custom header widgets.
    // The order of the array will be the order they are added to the header bar.
    // It's perfectly fine to return an empty array.
    createCustomHeaderWidgets(dataGrid:DataGrid):DataGridHeaderWidget[] {
        var widgetSet:DataGridHeaderWidget[] = [];

        // Create a single widget for substring searching
        var searchAssaysWidget = new DGAssaysSearchWidget(dataGrid, this, 'Search Assays', 30,
                false);
        widgetSet.push(searchAssaysWidget);
        // A "select all" button
        var selectAllWidget = new DGSelectAllWidget(dataGrid, this);
        selectAllWidget.displayBeforeViewMenu(true);
        widgetSet.push(selectAllWidget);

        return widgetSet;
    }


    // This is called to generate the array of custom options menu widgets.
    // The order of the array will be the order they are displayed in the menu.
    // It's perfectly fine to return an empty array.
    createCustomOptionsWidgets(dataGrid:DataGrid):DataGridOptionWidget[] {
        var widgetSet:DataGridOptionWidget[] = [];
        // Create a single widget for showing disabled Assays
        var disabledAssaysWidget = new DGDisabledAssaysWidget(dataGrid, this);
        widgetSet.push(disabledAssaysWidget);
        return widgetSet;
    }


    // This is called after everything is initialized, including the creation of the table content.
    onInitialized(dataGrid:DataGridAssays):void {

        // Wire up the 'action panels' for the Assays sections
        var table = this.getTableElement();
        $(table).on('change', ':checkbox', () => StudyD.queueAssaysActionPanelShow());

        if (this.undisclosedSectionDiv) {
            $(this.undisclosedSectionDiv).click(() => dataGrid.clickedDisclose(true));
        }

        var p = this.protocolID;
        var graphid = "pro" + p + "graph";
          if (this.graphAreaHeaderSpec) {
            if (this.measuringTimesHeaderSpec.element) {
                //html element of the entire table
                 var html =
                        '                                                                       \
<<<<<<< HEAD
                           <div class ="btn-toolbar">                                           \
                                <button class="btn btn-default btn-sm" value="linechart">       \
                                        Line Graph </button>                                    \
                                <button class="btn btn-default btn-sm" value="timeBar">         \
                                        Bar graph by time</button>                              \
                                <button class="btn btn-default btn-sm" value="single">          \
                                        Bar graphs for each line</button>                       \
                                 <button class="btn btn-default btn-sm" value="groupedAssay">   \
                                        Bar graph by assay</button>                             \
                            </div>                                                              \
                                                                                                \
=======
                           <div class ="btn-toolbar">                            \
                                <button class="btn btn-default btn-sm" type="button"                \
                                 value="linechart">Line Graph </button>                    \
                                <button class="btn btn-default btn-sm" type="button"                \
                                   value="timeBar">Bar graph by time</button>  \
                               <button class="btn btn-default btn-sm"               \
                               value="single">Bar graphs for each line</button>                     \
                                 <button class="btn btn-default btn-sm"      \
                                value="groupedAssay">Bar graph by assay</button>                    \
                          </div>                                                                \
>>>>>>> f8b33e3a
                            <div class="linechart"></div>                                       \
                            <div class="timeBar"></div>                                         \
                            <div class="single"></div>                                          \
                            <div class="groupedAssay"></div>                                    \
                            <div class="graphContainer" id= ' + graphid + '></div>              \
                        '
                    var dom = $( html );
                    $(this.graphAreaHeaderSpec.element).append(dom);

                // Initialize the graph object
                this.graphObject = Object.create(StudyDGraphing);
                this.graphObject.Setup(graphid);
            }
        }
        // Run it once in case the page was generated with checked Assays
        StudyD.queueAssaysActionPanelShow();
    }
}



// When unchecked, this hides the set of Assays that are marked as disabled.
class DGDisabledAssaysWidget extends DataGridOptionWidget {

    createElements(uniqueID:any):void {
        var cbID:string = this.dataGridSpec.tableSpec.id+'ShowDAssaysCB'+uniqueID;
        var cb:HTMLInputElement = this._createCheckbox(cbID, cbID, '1');
        $(cb).click( (e) => this.dataGridOwnerObject.clickedOptionWidget(e) );
        if (this.isEnabledByDefault()) {
            cb.setAttribute('checked', 'checked');
        }
        this.checkBoxElement = cb;
        this.labelElement = this._createLabel('Show Disabled', cbID);;
        this._createdElements = true;
    }


    applyFilterToIDs(rowIDs:string[]):string[] {

        // If the box is checked, return the set of IDs unfiltered
        if (this.checkBoxElement.checked) {
            return rowIDs;
        }

        var filteredIDs = [];
        for (var r = 0; r < rowIDs.length; r++) {
            var id = rowIDs[r];
            // Here is the condition that determines whether the rows associated with this ID are
            // shown or hidden.
            if (EDDData.Assays[id].active) {
                filteredIDs.push(id);
            }
        }
        return filteredIDs;
    }


    initialFormatRowElementsForID(dataRowObjects:any, rowID:any):any {
        if (!EDDData.Assays[rowID].active) {
            $.each(dataRowObjects, (x, row) => $(row.getElement()).addClass('disabledRecord'));
        }
    }
}



// This is a DataGridHeaderWidget derived from DGSearchWidget. It's a search field that offers
// options for additional data types, querying the server for results.
class DGAssaysSearchWidget extends DGSearchWidget {

    searchDisclosureElement:any;


    constructor(dataGridOwnerObject:any, dataGridSpec:any, placeHolder:string, size:number,
            getsFocus:boolean) {
        super(dataGridOwnerObject, dataGridSpec, placeHolder, size, getsFocus);
    }


    // The uniqueID is provided to assist the widget in avoiding collisions when creating input
    // element labels or other things requiring an ID.
    createElements(uniqueID:any):void {
        super.createElements(uniqueID);
        this.createdElements(true);
    }


    // This is called to append the widget elements beneath the given element. If the elements have
    // not been created yet, they are created, and the uniqueID is passed along.
    appendElements(container:any, uniqueID:any):void {
        if (!this.createdElements()) {
            this.createElements(uniqueID);
        }
        container.appendChild(this.element);
    }
}


// use JQuery ready event shortcut to call prepareIt when page is ready
$(() => StudyD.prepareIt());<|MERGE_RESOLUTION|>--- conflicted
+++ resolved
@@ -1504,15 +1504,9 @@
         var postFilteringMeasurements:any[],
             dataPointsDisplayed = 0,
             dataPointsTotal = 0
-<<<<<<< HEAD
 
         this.mainGraphRefreshTimerID = 0;
 
-=======
-        
-        this.mainGraphRefreshTimerID = 0;
-        
->>>>>>> f8b33e3a
         if (!this.progressiveFilteringWidget.checkRedrawRequired(force)) {
             return;
         }
@@ -3242,8 +3236,7 @@
                 //html element of the entire table
                  var html =
                         '                                                                       \
-<<<<<<< HEAD
-                           <div class ="btn-toolbar">                                           \
+                           <div class ="btn-toolbar">                                             \
                                 <button class="btn btn-default btn-sm" value="linechart">       \
                                         Line Graph </button>                                    \
                                 <button class="btn btn-default btn-sm" value="timeBar">         \
@@ -3254,18 +3247,6 @@
                                         Bar graph by assay</button>                             \
                             </div>                                                              \
                                                                                                 \
-=======
-                           <div class ="btn-toolbar">                            \
-                                <button class="btn btn-default btn-sm" type="button"                \
-                                 value="linechart">Line Graph </button>                    \
-                                <button class="btn btn-default btn-sm" type="button"                \
-                                   value="timeBar">Bar graph by time</button>  \
-                               <button class="btn btn-default btn-sm"               \
-                               value="single">Bar graphs for each line</button>                     \
-                                 <button class="btn btn-default btn-sm"      \
-                                value="groupedAssay">Bar graph by assay</button>                    \
-                          </div>                                                                \
->>>>>>> f8b33e3a
                             <div class="linechart"></div>                                       \
                             <div class="timeBar"></div>                                         \
                             <div class="single"></div>                                          \
