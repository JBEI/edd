--- conflicted
+++ resolved
@@ -129,11 +129,7 @@
 
 
 		blankLabel(): string {
-<<<<<<< HEAD
-			return '(Please enter value)';
-=======
 			return '(click to set)';
->>>>>>> cf41a028
 		}
 
 
@@ -519,7 +515,7 @@
 		autoCompleteObject:EDDAuto.BaseAuto;
 
 
-		constructor(inputElement: HTMLElement) {		
+		constructor(inputElement: HTMLElement) {
 			super(inputElement);
 			this.autoCompleteObject = null;
 		}
@@ -646,4 +642,4 @@
 			});
 		}
 	}
-}
+}